package ee.forgr.capacitor.streamcall;

import android.app.Service;
import android.content.Intent;
import android.os.IBinder;
import android.util.Log;
import androidx.annotation.Nullable;

public class StreamCallBackgroundService extends Service {

    private static final String TAG = "StreamCallBackgroundService";

    @Override
    public void onCreate() {
        super.onCreate();
        Log.d(TAG, "Service created");
    }

    @Override
    public int onStartCommand(Intent intent, int flags, int startId) {
        Log.d(TAG, "Service started");
        // Keep the service running even if the app is killed
        return START_STICKY;
    }

    @Override
    public void onDestroy() {
        super.onDestroy();
        Log.d(TAG, "Service destroyed");
<<<<<<< HEAD
        // Do not restart the service if it's killed by the system - blocked starting from Android 12
        // Intent restartServiceIntent = new Intent(getApplicationContext(), StreamCallBackgroundService.class);
        // restartServiceIntent.setPackage(getPackageName());
        // startService(restartServiceIntent);
=======
        // Don't manually restart the service - START_STICKY handles recreation
        // Android 12+ blocks background service starts
>>>>>>> be97294a
    }

    @Nullable
    @Override
    public IBinder onBind(Intent intent) {
        return null;
    }
}<|MERGE_RESOLUTION|>--- conflicted
+++ resolved
@@ -27,15 +27,8 @@
     public void onDestroy() {
         super.onDestroy();
         Log.d(TAG, "Service destroyed");
-<<<<<<< HEAD
-        // Do not restart the service if it's killed by the system - blocked starting from Android 12
-        // Intent restartServiceIntent = new Intent(getApplicationContext(), StreamCallBackgroundService.class);
-        // restartServiceIntent.setPackage(getPackageName());
-        // startService(restartServiceIntent);
-=======
         // Don't manually restart the service - START_STICKY handles recreation
         // Android 12+ blocks background service starts
->>>>>>> be97294a
     }
 
     @Nullable
