--- conflicted
+++ resolved
@@ -2222,30 +2222,13 @@
                 }
             }
 
-<<<<<<< HEAD
-            val savedCapacitorActivity = savedActivity
-            if (savedCapacitorActivity != null) {
-
-                if (savedActivityPaused) {
-                    Log.d("StreamCallPlugin", "Activity is paused. Adding call ${call.id} to savedCallsToEndOnResume")
-                    savedCallsToEndOnResume.add(call)
-                } else {
-                    transEndCallRaw(call)
-                }
-
-                return@runOnMainThread
-            }
-
-=======
             // Always clean up the UI regardless of savedCapacitorActivity state
             Log.d("StreamCallPlugin", "endCallRaw: Cleaning up UI for call $callId")
             Log.d("StreamCallPlugin", "endCallRaw: WebView visible before: ${bridge?.webView?.visibility}")
             Log.d("StreamCallPlugin", "endCallRaw: TouchInterceptWrapper exists: ${touchInterceptWrapper != null}")
             
             setOverlayContent(call)
->>>>>>> 5cb1cb02
             overlayView?.isVisible = false
-            setOverlayContent(call)
             bridge?.webView?.setBackgroundColor(Color.WHITE) // Restore webview opacity
             bridge?.webView?.visibility = View.VISIBLE // Ensure WebView is visible
             
