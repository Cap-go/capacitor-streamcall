package ee.forgr.capacitor.streamcall

import android.Manifest
import android.app.Activity
import android.app.AlertDialog
import android.app.Application
import android.app.KeyguardManager
import android.content.BroadcastReceiver
import android.content.Context
import android.content.Intent
import android.content.IntentFilter
import android.content.SharedPreferences
import android.content.pm.PackageManager
import android.graphics.Color
import android.media.RingtoneManager
import android.net.Uri
import android.os.Build
import android.os.Bundle
import android.os.Handler
import android.os.Looper
import android.provider.Settings
import android.util.Log
import android.view.View
import android.view.ViewGroup
import android.view.WindowManager
import android.widget.FrameLayout
import java.lang.ref.WeakReference
import androidx.compose.foundation.layout.fillMaxSize
import androidx.compose.runtime.collectAsState
import androidx.compose.runtime.getValue
import androidx.compose.ui.Modifier
import androidx.compose.ui.draw.clip
import androidx.compose.ui.platform.ComposeView
import androidx.core.app.ActivityCompat
import androidx.core.content.ContextCompat
import androidx.core.view.isVisible
import androidx.lifecycle.compose.collectAsStateWithLifecycle
import com.getcapacitor.BridgeActivity
import com.getcapacitor.JSArray
import com.getcapacitor.JSObject
import com.getcapacitor.Plugin
import com.getcapacitor.PluginCall
import com.getcapacitor.PluginMethod
import com.getcapacitor.annotation.CapacitorPlugin
import com.google.firebase.messaging.FirebaseMessaging
import io.getstream.android.push.PushProvider
import io.getstream.android.push.firebase.FirebasePushDeviceGenerator
import io.getstream.android.push.permissions.ActivityLifecycleCallbacks
import io.getstream.android.video.generated.models.CallAcceptedEvent
import io.getstream.android.video.generated.models.CallCreatedEvent
import io.getstream.android.video.generated.models.CallMissedEvent
import io.getstream.android.video.generated.models.CallRejectedEvent
import io.getstream.android.video.generated.models.CallRingEvent
import io.getstream.android.video.generated.models.CallSessionEndedEvent
import io.getstream.android.video.generated.models.CallSessionParticipantLeftEvent
import io.getstream.android.video.generated.models.CallSessionStartedEvent
import io.getstream.android.video.generated.models.CallSessionParticipantCountsUpdatedEvent
import io.getstream.android.video.generated.models.VideoEvent
import io.getstream.video.android.compose.theme.VideoTheme
import io.getstream.video.android.compose.ui.components.call.activecall.CallContent
import io.getstream.video.android.compose.ui.components.call.renderer.FloatingParticipantVideo
import io.getstream.video.android.compose.ui.components.call.renderer.ParticipantVideo
import io.getstream.video.android.compose.ui.components.call.renderer.RegularVideoRendererStyle
import io.getstream.video.android.compose.ui.components.video.VideoScalingType
import io.getstream.video.android.core.Call
import io.getstream.video.android.core.CameraDirection
import io.getstream.video.android.core.GEO
import io.getstream.video.android.core.RealtimeConnection
import io.getstream.video.android.core.StreamVideo
import io.getstream.video.android.core.StreamVideoBuilder
import io.getstream.video.android.core.EventSubscription
import io.getstream.video.android.core.events.ParticipantLeftEvent
import io.getstream.video.android.core.internal.InternalStreamVideoApi
import io.getstream.video.android.core.notifications.NotificationConfig
import io.getstream.video.android.core.notifications.NotificationHandler
import io.getstream.video.android.core.notifications.handlers.CompatibilityStreamNotificationHandler
import io.getstream.video.android.core.notifications.handlers.StreamNotificationBuilderInterceptors
import androidx.core.app.NotificationCompat
import android.app.PendingIntent
import androidx.compose.runtime.mutableStateOf
import androidx.compose.runtime.remember
import androidx.compose.runtime.setValue
import io.getstream.video.android.core.sounds.RingingConfig
import io.getstream.video.android.core.sounds.toSounds
import io.getstream.video.android.model.Device
import io.getstream.video.android.model.User
import io.getstream.video.android.model.streamCallId
import kotlinx.coroutines.CoroutineScope
import kotlinx.coroutines.DelicateCoroutinesApi
import kotlinx.coroutines.Dispatchers
import kotlinx.coroutines.Job
import kotlinx.coroutines.launch
import kotlinx.coroutines.tasks.await
import androidx.core.net.toUri
import org.json.JSONObject
import androidx.core.graphics.toColorInt
import androidx.core.content.edit
import io.getstream.android.video.generated.models.CallEndedEvent
import io.getstream.video.android.compose.ui.components.call.renderer.LayoutType
import io.getstream.video.android.core.events.CallEndedSfuEvent
import io.getstream.video.android.core.socket.common.scope.user.UserId

// I am not a religious pearson, but at this point, I am not sure even god himself would understand this code
// It's a spaghetti-like, tangled, unreadable mess and frankly, I am deeply sorry for the code crimes commited in the Android impl
@CapacitorPlugin(name = "StreamCall")
class StreamCallPlugin : Plugin() {
    private var streamVideoClient: StreamVideo? = null
    private var state: State = State.NOT_INITIALIZED
    private var overlayView: ComposeView? = null
    private var barrierView: View? = null
    private val mainHandler = Handler(Looper.getMainLooper())
    private var savedContext: Context? = null
    private var bootedToHandleCall: Boolean = false
    private var initializationTime: Long = 0
    private var savedActivity: Activity? = null
    private var savedActivityPaused = false
    private var savedCallsToEndOnResume = mutableListOf<Call>()
    private val callStates: MutableMap<String, LocalCallState> = mutableMapOf()
    private var eventSubscription: EventSubscription? = null
    private var activeCallStateJob: Job? = null
    private var cameraStatusJob: Job? = null
    private var microphoneStatusJob: Job? = null
    private var lastEventSent: String? = null
    private var callIsAudioOnly: Boolean = false

    // Store current call info
    private var currentCallId: String = ""
    private var currentCallType: String = ""
    private var currentCallState: String = ""
    private var currentActiveCall: Call? = null;

    // Add a field for the fragment
    private var callFragment: StreamCallFragment? = null
    private var touchInterceptWrapper: TouchInterceptWrapper? = null

    // Track permission request timing and attempts
    private var permissionRequestStartTime: Long = 0
    private var permissionAttemptCount: Int = 0

    // Store pending call information for permission handling
    private var pendingCall: PluginCall? = null
    private var pendingCallUserIds: List<String>? = null
    private var pendingCallType: String? = null
    private var pendingCallShouldRing: Boolean? = null
    private var pendingCallTeam: String? = null
    private var pendingCustomObject: JSObject? = null
    private var pendingAcceptCall: Call? = null // Store the actual call object for acceptance
    private var pendingSetCameraCall: PluginCall? = null

    private enum class State {
        NOT_INITIALIZED,
        INITIALIZING,
        INITIALIZED
    }

    fun incomingOnlyRingingConfig(): RingingConfig = object : RingingConfig {
        override val incomingCallSoundUri: Uri? = RingtoneManager.getDefaultUri(RingtoneManager.TYPE_RINGTONE)
        override val outgoingCallSoundUri: Uri? = null
    }

    private fun runOnMainThread(action: () -> Unit) {
        mainHandler.post { action() }
    }

    override fun handleOnPause() {
        super.handleOnPause()
    }

    override fun handleOnResume() {
        super.handleOnResume()

        Log.d("StreamCallPlugin", "handleOnResume: App resumed, checking permissions and pending operations")
        Log.d("StreamCallPlugin", "handleOnResume: Have pendingCall: ${pendingCall != null}")
        Log.d("StreamCallPlugin", "handleOnResume: Have pendingCallUserIds: ${pendingCallUserIds != null}")
        Log.d("StreamCallPlugin", "handleOnResume: Have pendingAcceptCall: ${pendingAcceptCall != null}")
        Log.d("StreamCallPlugin", "handleOnResume: Permission attempt count: $permissionAttemptCount")

        // Check if permissions were granted after returning from settings or permission dialog
        if (checkPermissions(this.callIsAudioOnly)) {
            Log.d("StreamCallPlugin", "handleOnResume: Permissions are now granted")
            // Handle any pending calls that were waiting for permissions
            handlePermissionGranted()
        } else if (pendingCall != null || pendingAcceptCall != null) {
            Log.d("StreamCallPlugin", "handleOnResume: Permissions still not granted, but have pending operations")
            // If we have pending operations but permissions are still not granted,
            // it means the permission dialog was dismissed without granting
            // We should trigger our retry logic if we haven't exhausted attempts
            if (permissionAttemptCount > 0) {
                Log.d("StreamCallPlugin", "handleOnResume: Permission dialog was dismissed, treating as denial (attempt: $permissionAttemptCount)")
                val timeSinceRequest = System.currentTimeMillis() - permissionRequestStartTime
                handlePermissionDenied(timeSinceRequest)
            } else {
                Log.d("StreamCallPlugin", "handleOnResume: No permission attempts yet, starting permission request")
                // If we have pending operations but no attempts yet, start the permission flow
                if (pendingAcceptCall != null) {
                    Log.d("StreamCallPlugin", "handleOnResume: Have active call waiting for permissions, requesting now")
                    permissionAttemptCount = 0
                    requestPermissions(this.callIsAudioOnly)
                } else if (pendingCall != null && pendingCallUserIds != null) {
                    Log.d("StreamCallPlugin", "handleOnResume: Have outgoing call waiting for permissions, requesting now")
                    permissionAttemptCount = 0
                    requestPermissions(this.callIsAudioOnly)
                }
            }
        } else {
            Log.d("StreamCallPlugin", "handleOnResume: No pending operations, nothing to handle")
        }
    }

    override fun load() {
        Log.d("StreamCallPlugin", "Plugin load() called")
        try {
            val packageInfo = context.packageManager.getPackageInfo(context.packageName, 0)
            // More robust fresh install detection - only clear credentials if:
            // 1. It's actually a fresh install (first == last install time)
            // 2. AND we don't already have stored credentials (to avoid clearing on restart)
            val savedCredentials = SecureUserRepository.getInstance(context).loadCurrentUser()
            if (packageInfo.firstInstallTime == packageInfo.lastUpdateTime && savedCredentials == null) {
                Log.d("StreamCallPlugin", "True fresh install detected (no existing credentials), clearing any residual user credentials.")
                SecureUserRepository.getInstance(context).removeCurrentUser()
            } else {
                Log.d("StreamCallPlugin", "App restart or existing installation detected, preserving credentials")
            }
        } catch (e: Exception) {
            Log.e("StreamCallPlugin", "Error checking for fresh install", e)
        }
        // Register broadcast receiver for ACCEPT_CALL action with high priority
        val filter = IntentFilter("io.getstream.video.android.action.ACCEPT_CALL")
        filter.priority = 999 // Set high priority to ensure it captures the intent
        ContextCompat.registerReceiver(activity, acceptCallReceiver, filter, ContextCompat.RECEIVER_NOT_EXPORTED)
        Log.d("StreamCallPlugin", "Registered broadcast receiver for ACCEPT_CALL action with high priority")

        // Start the background service to keep the app alive
        val serviceIntent = Intent(activity, StreamCallBackgroundService::class.java)
        activity.startService(serviceIntent)
        Log.d("StreamCallPlugin", "Started StreamCallBackgroundService to keep app alive")
        // general init
        initializeStreamVideo()
        setupViews()
        super.load()
        checkPermissions(this.callIsAudioOnly)
    }

    @OptIn(DelicateCoroutinesApi::class)
    override fun handleOnNewIntent(intent: Intent) {
        Log.d("StreamCallPlugin", "handleOnNewIntent called: action=${intent.action}, data=${intent.data}, extras=${intent.extras}")
        super.handleOnNewIntent(intent)

        val action = intent.action
        val data = intent.data
        val extras = intent.extras
        Log.d("StreamCallPlugin", "handleOnNewIntent: Parsed action: $action")

        if (action === "io.getstream.video.android.action.INCOMING_CALL") {
            Log.d("StreamCallPlugin", "handleOnNewIntent: Matched INCOMING_CALL action")
            // We need to make sure the activity is visible on locked screen in such case
            changeActivityAsVisibleOnLockScreen(this@StreamCallPlugin.activity, true)
            activity?.runOnUiThread {
                val cid = intent.streamCallId(NotificationHandler.INTENT_EXTRA_CALL_CID)
                Log.d("StreamCallPlugin", "handleOnNewIntent: INCOMING_CALL - Extracted cid: $cid")
                if (cid != null) {
                    Log.d("StreamCallPlugin", "handleOnNewIntent: INCOMING_CALL - cid is not null, processing.")
                    val call = streamVideoClient?.call(id = cid.id, type = cid.type)
                    Log.d("StreamCallPlugin", "handleOnNewIntent: INCOMING_CALL - Got call object: ${call?.id}")

                    // Try to get caller information from the call
                    kotlinx.coroutines.GlobalScope.launch {
                        try {
                            val callInfo = call?.get()
                            val callerInfo = callInfo?.getOrNull()?.call?.createdBy
                            val custom = callInfo?.getOrNull()?.call?.custom

                            val payload = JSObject().apply {
                                put("cid", cid.cid)
                                put("type", "incoming")
                                if (callerInfo != null) {
                                    val caller = JSObject().apply {
                                        put("userId", callerInfo.id)
                                        put("name", callerInfo.name ?: "")
                                        put("imageURL", callerInfo.image ?: "")
                                        put("role", callerInfo.role)
                                    }
                                    put("caller", caller)
                                }
                                if (custom != null) {
                                    put("custom", JSONObject(custom))
                                }
                            }

                            // Notify WebView/JS about incoming call so it can render its own UI
                            notifyListeners("incomingCall", payload, true)

                            // Delay bringing app to foreground to allow the event to be processed first
                            kotlinx.coroutines.delay(500) // 500ms delay
                            bringAppToForeground()
                        } catch (e: Exception) {
                            Log.e("StreamCallPlugin", "Error getting call info for incoming call", e)
                            // Fallback to basic payload without caller info
                            val payload = JSObject().apply {
                                put("cid", cid.cid)
                                put("type", "incoming")
                            }
                            notifyListeners("incomingCall", payload, true)

                            // Delay bringing app to foreground to allow the event to be processed first
                            kotlinx.coroutines.delay(500) // 500ms delay
                            bringAppToForeground()
                        }
                    }
                } else {
                    Log.w("StreamCallPlugin", "handleOnNewIntent: INCOMING_CALL - cid is null. Cannot process.")
                }
            }
        } else if (action === "io.getstream.video.android.action.ACCEPT_CALL") {
            Log.d("StreamCallPlugin", "handleOnNewIntent: Matched ACCEPT_CALL action")
            val cid = intent.streamCallId(NotificationHandler.INTENT_EXTRA_CALL_CID)
            Log.d("StreamCallPlugin", "handleOnNewIntent: ACCEPT_CALL - Extracted cid: $cid")
            if (cid != null) {
                Log.d("StreamCallPlugin", "handleOnNewIntent: ACCEPT_CALL - Accepting call with cid: $cid")
                val call = streamVideoClient?.call(id = cid.id, type = cid.type)
                if (call != null) {
                    // Log the full stack trace to see exactly where this is called from
                    val stackTrace = Thread.currentThread().stackTrace
                    Log.d("StreamCallPlugin", "internalAcceptCall STACK TRACE:")
                    stackTrace.forEachIndexed { index, element ->
                        Log.d("StreamCallPlugin", "  [$index] ${element.className}.${element.methodName}(${element.fileName}:${element.lineNumber})")
                    }
                    kotlinx.coroutines.GlobalScope.launch {
                        val isAudioOnly = call?.state?.settings?.value?.video?.enabled != true
                        this@StreamCallPlugin.callIsAudioOnly = isAudioOnly
                        internalAcceptCall(call, requestPermissionsAfter = !checkPermissions(isAudioOnly))
                    }
                    bringAppToForeground()
                } else {
                    Log.e("StreamCallPlugin", "handleOnNewIntent: ACCEPT_CALL - Call object is null for cid: $cid")
                }
            }
        } else if (action === NotificationHandler.ACTION_LEAVE_CALL) {
            Log.d("StreamCallPlugin", "handleOnNewIntent: Matched LEAVE_CALL action")
            kotlinx.coroutines.GlobalScope.launch {
                val success = _endCall()
                Log.d("StreamCallPlugin", "handleOnNewIntent: LEAVE_CALL - End call result: $success")
            }
        }
        // Log the intent information
        Log.d("StreamCallPlugin", "New Intent - Action: $action")
        Log.d("StreamCallPlugin", "New Intent - Data: $data")
        Log.d("StreamCallPlugin", "New Intent - Extras: $extras")
    }

    @OptIn(DelicateCoroutinesApi::class)
    private fun declineCall(call: Call) {
        Log.d("StreamCallPlugin", "declineCall called for call: ${call.id}")
        kotlinx.coroutines.GlobalScope.launch {
            try {
                call.reject()
                changeActivityAsVisibleOnLockScreen(this@StreamCallPlugin.activity, false)

                // Notify that call has ended using our helper
                updateCallStatusAndNotify(call.id, "rejected")

                hideIncomingCall()
            } catch (e: Exception) {
                Log.e("StreamCallPlugin", "Error declining call: ${e.message}")
            }
        }
    }

    private fun hideIncomingCall() {
        activity?.runOnUiThread {
            // No dedicated incoming-call native view anymore; UI handled by web layer
        }
    }

    @OptIn(InternalStreamVideoApi::class)
    private fun setupViews() {
        val context = context
        val originalParent = bridge?.webView?.parent as? ViewGroup ?: return

        // Make WebView initially visible and opaque
        bridge?.webView?.setBackgroundColor(Color.WHITE) // Or whatever background color suits your app

        // Create and add overlay view below WebView for calls
        overlayView = ComposeView(context).apply {
            isVisible = false // Start invisible until a call starts
            layoutParams = FrameLayout.LayoutParams(
                ViewGroup.LayoutParams.MATCH_PARENT,
                ViewGroup.LayoutParams.MATCH_PARENT
            )
        }
        originalParent.addView(overlayView, 0)  // Add at index 0 to ensure it's below WebView

        // Initialize with active call content
        setOverlayContent()

        // Create barrier view (above webview for blocking interaction during call setup)
        barrierView = View(context).apply {
            isVisible = false
            layoutParams = FrameLayout.LayoutParams(
                ViewGroup.LayoutParams.MATCH_PARENT,
                ViewGroup.LayoutParams.MATCH_PARENT
            )
            setBackgroundColor("#1a242c".toColorInt())
        }
        originalParent.addView(barrierView, originalParent.indexOfChild(bridge?.webView) + 1) // Add above WebView
    }

    private fun addTouchInterceptor() {
        val originalParent = bridge?.webView?.parent as? ViewGroup ?: return
        
        // Check if touch interceptor already exists
        if (touchInterceptWrapper != null) {
            Log.d("StreamCallPlugin", "Touch interceptor already exists, skipping creation")
            return
        }
        
        // Wrap original parent with TouchInterceptWrapper to allow touch passthrough
        val rootParent = originalParent.parent as? ViewGroup
        val indexInRoot = rootParent?.indexOfChild(originalParent) ?: -1
        if (rootParent != null && indexInRoot >= 0) {
            rootParent.removeViewAt(indexInRoot)
            touchInterceptWrapper = TouchInterceptWrapper(originalParent).apply {
                setBackgroundColor(Color.TRANSPARENT)
            }
            rootParent.addView(touchInterceptWrapper, indexInRoot)
            
            // Move views to touch interceptor
            val parent = touchInterceptWrapper!!
            if (overlayView?.parent != parent) {
                (overlayView?.parent as? ViewGroup)?.removeView(overlayView)
                parent.addView(overlayView, 0)
            }
            if (barrierView?.parent != parent) {
                (barrierView?.parent as? ViewGroup)?.removeView(barrierView)
                parent.addView(barrierView, parent.indexOfChild(bridge?.webView) + 1)
            }
            
            Log.d("StreamCallPlugin", "Touch interceptor added for active call")
        }
    }
    
    private fun removeTouchInterceptor() {
        val touchWrapper = touchInterceptWrapper ?: return
        val rootParent = touchWrapper.parent as? ViewGroup ?: return
        val indexInRoot = rootParent.indexOfChild(touchWrapper)
        
        // Get the original parent (should be the only child of touchWrapper)
        val originalParent = touchWrapper.getChildAt(0) as? ViewGroup
        if (originalParent != null && originalParent !is ComposeView) {
            // Move views back to original parent (only if it's not a ComposeView)
            if (overlayView?.parent == touchWrapper) {
                touchWrapper.removeView(overlayView)
                originalParent.addView(overlayView, 0)
            }
            if (barrierView?.parent == touchWrapper) {
                touchWrapper.removeView(barrierView)
                originalParent.addView(barrierView, originalParent.indexOfChild(bridge?.webView) + 1)
            }
            
            // Remove touch wrapper and restore original parent
            touchWrapper.removeView(originalParent)
            rootParent.removeView(touchWrapper)
            rootParent.addView(originalParent, indexInRoot)
            
            touchInterceptWrapper = null
            Log.d("StreamCallPlugin", "Touch interceptor removed after call ended")
        } else {
            // If original parent is a ComposeView or null, just remove the touch wrapper
            // The views will stay where they are
            if (originalParent != null) {
                touchWrapper.removeView(originalParent)
                rootParent.removeView(touchWrapper)
                rootParent.addView(originalParent, indexInRoot)
            }
            touchInterceptWrapper = null
            Log.d("StreamCallPlugin", "Touch interceptor removed (ComposeView parent case)")
        }
    }

  object CallUIController {
    val layoutType = mutableStateOf(LayoutType.GRID)

    private val layouts = listOf(
      LayoutType.GRID,
      LayoutType.SPOTLIGHT,
      LayoutType.DYNAMIC
    )

    fun toggleLayout() {
      val currentIndex = layouts.indexOf(layoutType.value)
      val nextIndex = (currentIndex + 1) % layouts.size
      layoutType.value = layouts[nextIndex]
    }

    fun setLayout(type: LayoutType) {
      layoutType.value = type
    }
  }

    /**
     * Centralized function to set the overlay content with call UI.
     * This handles all the common Compose UI setup for video calls.
     */
    private fun setOverlayContent(call: Call? = null) {
        overlayView?.setContent {
            VideoTheme {
                val activeCall = call ?: streamVideoClient?.state?.activeCall?.collectAsState()?.value
                var layoutType by remember { mutableStateOf(LayoutType.GRID) }
                
                // Only render CallContent if overlay is visible
                if (activeCall != null && overlayView?.isVisible != false) {

                    val currentLocal by activeCall.state.me.collectAsStateWithLifecycle()

                    CallContent(
                        call = activeCall,
                        enableInPictureInPicture = false,
                        onBackPressed = {},
                        controlsContent = { /* Empty to disable native controls */ },
                        appBarContent = { /* Empty to disable app bar with stop call button */ },
                        layout = CallUIController.layoutType.value,
                        videoRenderer = { videoModifier, videoCall, videoParticipant, videoStyle ->
                            ParticipantVideo(
                                modifier = videoModifier,
                                call = videoCall,
                                participant = videoParticipant,
                                style = videoStyle,
                                actionsContent = {_, _, _ -> {}},
                                scalingType = if (CallUIController.layoutType.value == LayoutType.GRID) {
                                    VideoScalingType.SCALE_ASPECT_FIT
                                } else {
                                    VideoScalingType.SCALE_ASPECT_FILL
                                }
                            )
                        },
                        floatingVideoRenderer = { call, parentSize ->
                            currentLocal?.let {
                                FloatingParticipantVideo(
                                    call = call,
                                    participant = currentLocal!!,
                                    style = RegularVideoRendererStyle().copy(isShowingConnectionQualityIndicator = false),
                                    parentBounds = parentSize,
                                    videoRenderer = { _ ->
                                        ParticipantVideo(
                                            modifier = Modifier
                                                .fillMaxSize()
                                                .clip(VideoTheme.shapes.dialog),
                                            call = call,
                                            participant = it,
                                            style = RegularVideoRendererStyle().copy(isShowingConnectionQualityIndicator = false),
                                            actionsContent = {_, _, _ -> {}},
                                        )
                                    }
                                )
                            }

                        }
                    )
                }
            }
        }
    }

    @PluginMethod
    fun login(call: PluginCall) {
        val token = call.getString("token")
        val userId = call.getString("userId")
        val name = call.getString("name")
        val apiKey = call.getString("apiKey")

        if (token == null || userId == null || name == null || apiKey == null) {
            call.reject("Missing required parameters: token, userId, name, or apiKey")
            return
        }

        val imageURL = call.getString("imageURL")

        try {
            // Create user object
            val user = User(
                id = userId,
                name = name,
                image = imageURL,
                custom = emptyMap() // Initialize with empty map for custom data
            )

            val savedCredentials = SecureUserRepository.getInstance(this.context).loadCurrentUser()
            val hadSavedCredentials = savedCredentials != null

            // Create credentials and save them
            val credentials = UserCredentials(user, token)
            SecureUserRepository.getInstance(context).save(credentials)

            // Initialize Stream Video with new credentials
            if (!hadSavedCredentials || (savedCredentials.user.id != userId)) {
                initializeStreamVideo()
            }

            val ret = JSObject()
            ret.put("success", true)
            call.resolve(ret)
        } catch (e: Exception) {
            call.reject("Failed to login", e)
        }
    }

    @PluginMethod
    fun toggleViews(call: PluginCall) {
      try {
        // Check if there's an active call
        val activeCall = streamVideoClient?.state?.activeCall?.value
        if (activeCall == null) {
          call.reject("No active call")
          return
        }

        // Cycle through layout modes using shared state
        val layouts = arrayOf(LayoutType.GRID, LayoutType.SPOTLIGHT, LayoutType.DYNAMIC)
        val current = CallUIController.layoutType.value
        val currentIndex = layouts.indexOf(current)
        val nextIndex = (currentIndex + 1) % layouts.size
        val nextLayout = layouts[nextIndex]

        // Update shared state
        CallUIController.layoutType.value = nextLayout

        Log.d("StreamCallPlugin", "Layout toggled from ${layouts[currentIndex]} to $nextLayout")

        call.resolve(JSObject().apply {
          put("newLayout", nextLayout.name.lowercase())
        })
      } catch (e: Exception) {
        Log.e("StreamCallPlugin", "Error toggling views: ${e.message}", e)
        call.reject("Failed to toggle views: ${e.message}")
      }
    }

    @PluginMethod
    fun logout(call: PluginCall) {
        try {
            // Clear stored credentials
            SecureUserRepository.getInstance(context).removeCurrentUser()
            eventSubscription?.dispose()
            activeCallStateJob?.cancel()
            cameraStatusJob?.cancel()
            microphoneStatusJob?.cancel()

            // Properly cleanup the client
            kotlinx.coroutines.GlobalScope.launch {
                streamVideoClient?.let {
                    magicDeviceDelete(it)
                    it.logOut()
                    StreamVideo.removeClient()
                }

                streamVideoClient = null
                state = State.NOT_INITIALIZED

                val ret = JSObject()
                ret.put("success", true)
                call.resolve(ret)
            }
        } catch (e: Exception) {
            call.reject("Failed to logout", e)
        }
    }

    @OptIn(DelicateCoroutinesApi::class)
    fun initializeStreamVideo(passedContext: Context? = null, passedApplication: Application? = null) {
        Log.d("StreamCallPlugin", "initializeStreamVideo called")
        if (state == State.INITIALIZING) {
            Log.v("StreamCallPlugin", "Returning, already in the process of initializing")
            return
        }
        state = State.INITIALIZING

        if (passedContext != null) {
            this.savedContext = passedContext
        }
        val contextToUse = passedContext ?: this.context

        // Try to get user credentials from repository
        val savedCredentials = SecureUserRepository.getInstance(contextToUse).loadCurrentUser()
        if (savedCredentials == null) {
            Log.v("StreamCallPlugin", "Saved credentials are null")
            state = State.NOT_INITIALIZED
            return
        }

        try {
            // Check if we can reuse existing StreamVideo singleton client
            if (StreamVideo.isInstalled) {
                Log.v("StreamCallPlugin", "Found existing StreamVideo singleton client")
                if (streamVideoClient == null) {
                    Log.v("StreamCallPlugin", "Plugin's streamVideoClient is null, reusing singleton and registering event handlers")
                    streamVideoClient = StreamVideo.instance()
                    // Register event handlers since streamVideoClient was null
                    registerEventHandlers()
                } else {
                    Log.v("StreamCallPlugin", "Plugin already has streamVideoClient, skipping event handler registration")
                }
                state = State.INITIALIZED
                initializationTime = System.currentTimeMillis()
                return
            }

            // If we reach here, we need to create a new client
            Log.v("StreamCallPlugin", "No existing StreamVideo singleton client, creating new one")

            // unsafe cast, add better handling
            val application = contextToUse.applicationContext as Application
            Log.d("StreamCallPlugin", "No existing StreamVideo singleton client, creating new one")
            val notificationConfig = NotificationConfig(
                pushDeviceGenerators = listOf(
                    FirebasePushDeviceGenerator(
                        providerName = "firebase",
                        context = contextToUse
                    )
                ),
                requestPermissionOnAppLaunch = { true },
                notificationHandler = CompatibilityStreamNotificationHandler(
                    application = application,
                    intentResolver = CustomStreamIntentResolver(application),
                    initialNotificationBuilderInterceptor = object : StreamNotificationBuilderInterceptors() {
                        override fun onBuildIncomingCallNotification(
                            builder: NotificationCompat.Builder,
                            fullScreenPendingIntent: PendingIntent,
                            acceptCallPendingIntent: PendingIntent,
                            rejectCallPendingIntent: PendingIntent,
                            callerName: String?,
                            shouldHaveContentIntent: Boolean
                        ): NotificationCompat.Builder {
                            val keyguardManager = application.getSystemService(Context.KEYGUARD_SERVICE) as KeyguardManager
                            val isLocked = keyguardManager.isKeyguardLocked
                            
                            return if (isLocked) {
                                // Only full-screen intent when locked to avoid double notification
                                builder.setFullScreenIntent(fullScreenPendingIntent, true)
                            } else {
                                // Both intents when unlocked for clickable notification
                                builder.setContentIntent(fullScreenPendingIntent)
                                    .setFullScreenIntent(fullScreenPendingIntent, true)
                            }
                        }
                    }
                )
            )

            val soundsConfig = incomingOnlyRingingConfig()

            // Initialize StreamVideo client
            streamVideoClient = StreamVideoBuilder(
                context = contextToUse,
                apiKey = getEffectiveApiKey(contextToUse),
                geo = GEO.GlobalEdgeNetwork,
                user = savedCredentials.user,
                token = savedCredentials.tokenValue,
                notificationConfig = notificationConfig,
                sounds = soundsConfig.toSounds(),
                // loggingLevel = LoggingLevel(priority = Priority.DEBUG)
            ).build()

            // don't do event handler registration when activity may be null
            if (passedContext != null) {
                Log.w("StreamCallPlugin", "Ignoring event listeners for initializeStreamVideo")
                passedApplication?.let {
                    registerActivityEventListener(it)
                }
                initializationTime = System.currentTimeMillis()
                this.state = State.INITIALIZED
                return
            }

            registerEventHandlers()

            Log.v("StreamCallPlugin", "Initialization finished")
            initializationTime = System.currentTimeMillis()
            state = State.INITIALIZED
        } catch (e: Exception) {
            state = State.NOT_INITIALIZED
            throw e
        }
    }

    private fun moveAllActivitiesToBackgroundOrKill(context: Context, allowKill: Boolean = false) {
        try {
            if (allowKill && bootedToHandleCall && savedActivity != null) {
                Log.d("StreamCallPlugin", "App was booted to handle call and allowKill is true, killing app")
                savedActivity?.let { act ->
                    try {
                        // Get the ActivityManager
                        val activityManager = context.getSystemService(Context.ACTIVITY_SERVICE) as android.app.ActivityManager
                        // Remove the task
                        val tasks = activityManager.appTasks
                        tasks.forEach { task ->
                            task.finishAndRemoveTask()
                        }
                        // Finish the activity
                        act.finish()
                        // Remove from recents
                        act.finishAndRemoveTask()
                        // Give a small delay for cleanup
                        Handler(Looper.getMainLooper()).postDelayed({
                            // Kill the process
                            android.os.Process.killProcess(android.os.Process.myPid())
                        }, 100)
                    } catch (e: Exception) {
                        Log.e("StreamCallPlugin", "Error during aggressive cleanup", e)
                        // Fallback to direct process kill
                        android.os.Process.killProcess(android.os.Process.myPid())
                    }
                }
                return
            }

            val intent = Intent(Intent.ACTION_MAIN).apply {
                addCategory(Intent.CATEGORY_HOME)
                flags = Intent.FLAG_ACTIVITY_NEW_TASK
            }
            context.startActivity(intent)
            Log.d("StreamCallPlugin", "Moving app to background using HOME intent")
        } catch (e: Exception) {
            Log.e("StreamCallPlugin", "Failed to move app to background", e)
        }
    }

    @OptIn(DelicateCoroutinesApi::class)
    private fun registerEventHandlers() {
        Log.d("StreamCallPlugin", "registerEventHandlers called")
        eventSubscription?.dispose()
        activeCallStateJob?.cancel()
        cameraStatusJob?.cancel()
        microphoneStatusJob?.cancel()
        // Subscribe to call events
        streamVideoClient?.let { client ->
            eventSubscription = client.subscribe { event: VideoEvent ->

                val eventCid = when (event) {
                    is CallSessionEndedEvent -> event.callCid
                    is CallCreatedEvent -> event.callCid
                    is CallEndedEvent -> event.callCid
                    is ParticipantLeftEvent -> event.callCid
                    is CallEndedSfuEvent -> currentCallId
                    is CallSessionParticipantLeftEvent -> event.callCid
                    is CallSessionParticipantCountsUpdatedEvent -> event.callCid
                    // Add other call-related events as needed
                    else -> null
                }
                val currentCid = currentActiveCall?.cid

                if (!currentCid.isNullOrEmpty() && currentCid != eventCid) {
                    Log.v("StreamCallPlugin", "Ignore event ${event.getEventType()} $event as already on call ${currentActiveCall?.cid}")
                    return@subscribe
                }
                Log.v("StreamCallPlugin", " Received an event${event.getEventType()} $event")
                when (event) {
//                    is CallRingEvent -> {
//                        // Extract caller information from the ringing call
//                        kotlinx.coroutines.GlobalScope.launch {
//                            try {
//                                val callCid = event.callCid
//                                val callIdParts = callCid.split(":")
//                                if (callIdParts.size >= 2) {
//                                    val callType = callIdParts[0]
//                                    val callId = callIdParts[1]
//                                    val call = streamVideoClient?.call(type = callType, id = callId)
//                                    val callInfo = call?.get()
//                                    val callerInfo = callInfo?.getOrNull()?.call?.createdBy
//
//                                    // Pass caller information to the ringing event
//                                    if (callerInfo != null) {
//                                        val caller = mapOf(
//                                            "userId" to callerInfo.id,
//                                            "name" to (callerInfo.name ?: ""),
//                                            "imageURL" to (callerInfo.image ?: ""),
//                                            "role" to (callerInfo.role)
//                                        )
//                                        updateCallStatusAndNotify(event.callCid, "ringing", null, null, null, caller)
//                                    } else {
//                                        updateCallStatusAndNotify(event.callCid, "ringing")
//                                    }
//                                } else {
//                                    updateCallStatusAndNotify(event.callCid, "ringing")
//                                }
//                            } catch (e: Exception) {
//                                Log.e("StreamCallPlugin", "Error getting caller info for ringing event", e)
//                                updateCallStatusAndNotify(event.callCid, "ringing")
//                            }
//                        }
//                    }

                    // Handle CallCreatedEvent differently - only log it but don't try to access members yet
                    is CallCreatedEvent -> {
                        val callCid = event.callCid
                        Log.d("StreamCallPlugin", "CallCreatedEvent: Received for $callCid")
                        Log.d("StreamCallPlugin", "CallCreatedEvent: All members from event: ${event.members.joinToString { it.user.id + " (role: " + it.user.role + ")" }}")
                        Log.d("StreamCallPlugin", "CallCreatedEvent: Self user ID from SDK: ${this@StreamCallPlugin.streamVideoClient?.userId}")

                        // Only send "created" event for outgoing calls (calls created by current user)
                        // For incoming calls, we'll only send "ringing" event in CallRingEvent handler
                        kotlinx.coroutines.GlobalScope.launch {
                            try {
                                val callIdParts = callCid.split(":")
                                if (callIdParts.size >= 2) {
                                    val callType = callIdParts[0]
                                    val callId = callIdParts[1]
                                    val call = streamVideoClient?.call(type = callType, id = callId)
                                    val callInfo = call?.get()
                                    val createdBy = callInfo?.getOrNull()?.call?.createdBy
                                    val currentUserId = streamVideoClient?.userId

                                    Log.d("StreamCallPlugin", "CallCreatedEvent: Call created by: ${createdBy?.id}, Current user: $currentUserId")

                                    // Only notify for outgoing calls (where current user is the creator)
                                    if (createdBy?.id == currentUserId) {
                                        Log.d("StreamCallPlugin", "CallCreatedEvent: This is an outgoing call, sending created event")

                                        val callParticipants = event.members.filter {
                                            val selfId = this@StreamCallPlugin.streamVideoClient?.userId
                                            val memberId = it.user.id
                                            val isSelf = memberId == selfId
                                            Log.d("StreamCallPlugin", "CallCreatedEvent: Filtering member $memberId. Self ID: $selfId. Is self: $isSelf")
                                            !isSelf
                                        }.map { it.user.id }

                                        Log.d("StreamCallPlugin", "Call created for $callCid with ${callParticipants.size} remote participants: ${callParticipants.joinToString()}.")

                                        // Start tracking this call now that we have the member list
                                        startCallTimeoutMonitor(callCid, callParticipants)

                                        // Extract all members information (including self) for UI display
                                        val allMembers = event.members.map { member ->
                                            mapOf(
                                                "userId" to member.user.id,
                                                "name" to (member.user.name ?: ""),
                                                "imageURL" to (member.user.image ?: ""),
                                                "role" to (member.user.role)
                                            )
                                        }

                                        updateCallStatusAndNotify(callCid, "created", null, null, allMembers)
                                    } else {
                                        Log.d("StreamCallPlugin", "CallCreatedEvent: This is an incoming call (created by ${createdBy?.id}), not sending created event")
                                    }
                                } else {
                                    Log.w("StreamCallPlugin", "CallCreatedEvent: Invalid call CID format: $callCid")
                                }
                            } catch (e: Exception) {
                                Log.e("StreamCallPlugin", "Error processing CallCreatedEvent", e)
                            }
                        }
                    }
                    // Add handler for CallSessionStartedEvent which contains participant information
                    is CallSessionStartedEvent -> {
                        val callCid = event.callCid
                        updateCallStatusAndNotify(callCid, "session_started")
                    }

                    is CallSessionParticipantCountsUpdatedEvent -> {
                      val data = JSObject().apply {
                        put("callId", event.callCid)
                        put("state", "participant_counts")
                        put("count", streamVideoClient?.state?.activeCall?.value?.state?.participantCounts?.value?.total)
                      }
                      notifyListeners("callEvent", data)

                    }

                    is CallRejectedEvent -> {
                        val userId = event.user.id
                        val callCid = event.callCid

                        // Update call state
                        callStates[callCid]?.let { callState ->
                            callState.participantResponses[userId] = "rejected"
                        }

                        updateCallStatusAndNotify(callCid, "rejected", userId)

                        // Check if all participants have responded
                        checkAllParticipantsResponded(callCid)
                    }

                    is CallEndedSfuEvent -> {
                        kotlinx.coroutines.GlobalScope.launch {
                            val response = currentActiveCall?.get()?.getOrNull();
                            val endedAt = response?.call?.endedAt
                            if (
                                currentCallId.isNotEmpty() &&
                                endedAt != null
                            ) {
                                runOnMainThread {
                                    currentCallId = ""
                                    currentCallState = "left"
                                    currentActiveCall = null;
                                    cleanupCall(currentCallId)
                                }
                                val data = JSObject().apply {
                                    put("callId", currentCallId)
                                    put("state", "left")
                                }
                                notifyListeners("callEvent", data)
                            }
                        }

                    }


                    is CallMissedEvent -> {
                        val userId = event.user.id
                        val callCid = event.callCid

                        // Update call state
                        callStates[callCid]?.let { callState ->
                            callState.participantResponses[userId] = "missed"
                        }

                        val keyguardManager = context.getSystemService(Context.KEYGUARD_SERVICE) as KeyguardManager
                        if (keyguardManager.isKeyguardLocked) {
                            Log.d("StreamCallPlugin", "Stop ringing and move to background")
                            moveAllActivitiesToBackgroundOrKill(context)
                        }

//                        updateCallStatusAndNotify(callCid, "missed", userId)

                        val data = JSObject().apply {
                            put("callId", event.callCid)
                            put("state", "missed")
                        }
                        notifyListeners("callEvent", data)
                        // Check if all participants have responded
                        checkAllParticipantsResponded(callCid)
                    }

                    is CallAcceptedEvent ->  {
                        val userId = event.user.id
                        val callCid = event.callCid

                        // Update call state
                        callStates[callCid]?.let { callState ->
                            callState.participantResponses[userId] = "accepted"

                            // Since someone accepted, cancel the timeout timer
                            Log.d("StreamCallPlugin", "Call accepted by $userId, canceling timeout timer for $callCid")
                            callState.timer?.removeCallbacksAndMessages(null)
                            callState.timer = null
                        }

                        updateCallStatusAndNotify(callCid, "accepted", userId)
                    }

                    is CallEndedEvent -> {
                        runOnMainThread {
                            // Clean up call resources
                            val callCid = event.callCid
                            if (callCid == currentCallId || currentCallId.isEmpty() ) {
                                currentCallId = ""
                                currentCallState = "left"
                                currentActiveCall = null;
                                cleanupCall(callCid)
                            }
                        }
                        val data = JSObject().apply {
                            put("callId", event.callCid)
                            put("state", "left")
                        }
                        notifyListeners("callEvent", data)
                    }

                    is CallSessionEndedEvent -> {
                        runOnMainThread {
                            // Clean up call resources
                            val callCid = event.callCid
                            if (callCid == currentCallId || currentCallId.isEmpty() ) {
                                currentCallId = ""
                                currentCallState = "left"
                                currentActiveCall = null;
                                cleanupCall(callCid)
                            }
                        }
                        val data = JSObject().apply {
                            put("callId", event.callCid)
                            put("state", "left")
                        }
                        notifyListeners("callEvent", data)
                    }

                    is ParticipantLeftEvent, is CallSessionParticipantLeftEvent -> {
                        val activeCall = streamVideoClient?.state?.activeCall?.value

                        val userId = when (event) {
                            is ParticipantLeftEvent -> {
                                event.participant?.user_id
                            }
                            is CallSessionParticipantLeftEvent -> {
                                event.participant?.user?.id
                            }

                            else -> {
                                throw RuntimeException("Unreachable code reached when getting userId")
                            }
                        }


                        val callId = when (event) {
                            is ParticipantLeftEvent -> {
                                event.callCid
                            }
                            is CallSessionParticipantLeftEvent -> {
                                event.callCid
                            }

                            else -> {
                                throw RuntimeException("Unreachable code reached when getting callId")
                            }
                        }

                        Log.d("StreamCallPlugin", "CallSessionParticipantLeftEvent: Received for call $callId. Active call: ${activeCall?.cid}")


                        if (activeCall != null && activeCall.cid == callId) {
                            val connectionState = activeCall.state.connection.value
                            if (connectionState != RealtimeConnection.Disconnected) {
                                val total = activeCall.state.participantCounts.value?.total
                                Log.d("StreamCallPlugin", "CallSessionParticipantLeftEvent: Participant left, remaining: $total")
                                val selfUserId = streamVideoClient?.userId

                                if (total != null && total <= 1 && userId != selfUserId) {
                                    Log.d("StreamCallPlugin", "CallSessionParticipantLeftEvent: All remote participants have left call ${activeCall.cid}. Ending call.")
                                    kotlinx.coroutines.GlobalScope.launch(Dispatchers.IO) {
                                        endCallRaw(activeCall)
                                    }
                                }
                            }
                        } else {
                            Log.d("StreamCallPlugin", "CallSessionParticipantLeftEvent: Conditions not met (activeCall null, or cid mismatch, or local user not joined). ActiveCall CID: ${activeCall?.cid}")
                        }
                    }

//                    else -> {
//                        updateCallStatusAndNotify(
//                            streamVideoClient?.state?.activeCall?.value?.cid ?: "",
//                            event.getEventType()
//                        )
//                    }
                }
            }

            // Add call state subscription using collect
            // used so that it follows the same patterns as iOS
            activeCallStateJob = kotlinx.coroutines.GlobalScope.launch {
                client.state.activeCall.collect { call ->
                    Log.d("StreamCallPlugin", "Call State Update:")
                    Log.d("StreamCallPlugin", "- Call is null: ${call == null}")

                    call?.state?.let { state ->
                        Log.d("StreamCallPlugin", "- Session ID: ${state.session.value?.id}")
                        Log.d("StreamCallPlugin", "- All participants: ${state.participants}")
                        Log.d("StreamCallPlugin", "- Remote participants: ${state.remoteParticipants}")

                        // Notify that a call has started or state updated (e.g., participants changed but still active)
                        // The actual check for "last participant" is now handled by CallSessionParticipantLeftEvent
                        updateCallStatusAndNotify(call.cid, "joined")
                        // Make sure activity is visible on lock screen
                        changeActivityAsVisibleOnLockScreen(this@StreamCallPlugin.activity, true)

                        cameraStatusJob?.cancel()
                        microphoneStatusJob?.cancel()

                        // Listen to camera status changes
//                        cameraStatusJob = kotlinx.coroutines.GlobalScope.launch {
//                            call.camera.isEnabled.collect { isEnabled ->
//                                Log.d("StreamCallPlugin", "Camera status changed for call ${call.id}: enabled=$isEnabled")
//                                updateCallStatusAndNotify(call.cid, if (isEnabled) "camera_enabled" else "camera_disabled")
//                            }
//                        }

                        // Listen to microphone status changes
//                        microphoneStatusJob = kotlinx.coroutines.GlobalScope.launch {
//                            call.microphone.isEnabled.collect { isEnabled ->
//                                Log.d("StreamCallPlugin", "Microphone status changed for call ${call.id}: enabled=$isEnabled")
//                                updateCallStatusAndNotify(call.cid, if (isEnabled) "microphone_enabled" else "microphone_disabled")
//                            }
//                        }
                    }
                    if (call == null) {
                        if (currentActiveCall?.cid.isNullOrEmpty()) {
                            runOnMainThread {
                                cameraStatusJob?.cancel()
                                microphoneStatusJob?.cancel()
                                // Notify that call has ended using our helper
                                updateCallStatusAndNotify("", "left")
                                changeActivityAsVisibleOnLockScreen(this@StreamCallPlugin.activity, false)
                            }
                        }
                    }
                }

            }
        }
    }

    private fun registerActivityEventListener(application: Application) {
        Log.i("StreamCallPlugin", "Registering activity event listener")
        application.registerActivityLifecycleCallbacks(object: ActivityLifecycleCallbacks() {
            override fun onActivityCreated(activity: Activity, bunlde: Bundle?) {
                Log.d("StreamCallPlugin", "onActivityCreated called")
                savedContext?.let {
                    if (this@StreamCallPlugin.savedActivity != null && activity is BridgeActivity) {
                        Log.d("StreamCallPlugin", "Activity created before, but got re-created. saving and returning")
                        this@StreamCallPlugin.savedActivity = activity
                        return
                    }
                    if (initializationTime == 0L) {
                        Log.w("StreamCallPlugin", "initializationTime is zero. Not continuing with onActivityCreated")
                        return
                    }

                    val keyguardManager = application.getSystemService(Context.KEYGUARD_SERVICE) as KeyguardManager
                    val isLocked = keyguardManager.isKeyguardLocked

                    if (isLocked) {
                        this@StreamCallPlugin.bootedToHandleCall = true
                        Log.d("StreamCallPlugin", "Detected that the app booted an activity while locked. We will kill after the call fails")
                    }

                    if (this@StreamCallPlugin.bridge == null && activity is BridgeActivity) {
                        this@StreamCallPlugin.savedActivity = activity
                    }
                }
                super.onActivityCreated(activity, bunlde)
            }

            override fun onActivityPaused(activity: Activity) {
                if (activity is BridgeActivity && activity == this@StreamCallPlugin.savedActivity) {
                    this@StreamCallPlugin.savedActivityPaused = true
                }
                super.onActivityPaused(activity)
            }

            override fun onActivityResumed(activity: Activity) {
                if (activity is BridgeActivity && activity == this@StreamCallPlugin.savedActivity) {
                    this@StreamCallPlugin.savedActivityPaused = false
                }
                for (call in this@StreamCallPlugin.savedCallsToEndOnResume) {
                    Log.d("StreamCallPlugin", "Trying to end call with ID ${call.id} on resume")
                    transEndCallRaw(call)
                }
                super.onActivityResumed(activity)
            }
        })
    }

    @PluginMethod
    fun acceptCall(call: PluginCall) {
        val ringingCall = streamVideoClient?.state?.ringingCall?.value
        if (ringingCall != null) {
            kotlinx.coroutines.GlobalScope.launch {
                try {
                    val isAudioOnly = getIsAudioOnly(ringingCall)
                    internalAcceptCall(ringingCall, requestPermissionsAfter = !checkPermissions(isAudioOnly))
                    call.resolve(JSObject().apply {
                        put("success", true)
                    })
                } catch (e: Exception) {
                    call.reject("Failed to accept call: ${e.message}")
                }
            }
        } else {
            call.reject("No ringing call")
        }
    }

    @PluginMethod
    fun rejectCall(call: PluginCall) {
        Log.d("StreamCallPlugin", "rejectCall called")
        try {
            val streamVideoCall = streamVideoClient?.state?.ringingCall?.value
            if (streamVideoCall == null) {
                call.reject("Ringing call is null")
                changeActivityAsVisibleOnLockScreen(this@StreamCallPlugin.activity, false)
                return
            }
            kotlinx.coroutines.GlobalScope.launch {
                declineCall(streamVideoCall)
            }
        } catch (t: Throwable) {
            Log.d("StreamCallPlugin", "JS -> rejectCall fail", t)
            call.reject("Cannot rejectCall")
        }
    }

    @OptIn(DelicateCoroutinesApi::class, InternalStreamVideoApi::class)
    internal fun internalAcceptCall(call: Call, requestPermissionsAfter: Boolean = false, noAccept: Boolean = false) {
        Log.d("StreamCallPlugin", "internalAcceptCall: Entered for call: ${call.id}, requestPermissionsAfter: $requestPermissionsAfter")

        kotlinx.coroutines.GlobalScope.launch {
            try {
                val isAudioOnly = getIsAudioOnly(call)
                this@StreamCallPlugin.callIsAudioOnly = isAudioOnly

                Log.d("StreamCallPlugin", "internalAcceptCall: Coroutine started for call ${call.id}")

                // Hide incoming call view first
                runOnMainThread {
                    Log.d("StreamCallPlugin", "internalAcceptCall: Hiding incoming call view for call ${call.id}")
                    // No dedicated incoming-call native view anymore; UI handled by web layer
                }
                Log.d("StreamCallPlugin", "internalAcceptCall: Incoming call view hidden for call ${call.id}")

                // Accept and join call immediately - don't wait for permissions!
                Log.d("StreamCallPlugin", "internalAcceptCall: Accepting call immediately for ${call.id}")

                val activeCall = streamVideoClient?.state?.activeCall?.value ?: currentActiveCall
                if (activeCall?.cid?.isNotEmpty() == true && activeCall.cid != call.cid) {
                    val currentUserId = streamVideoClient?.userId
                    val createdBy = activeCall.state.createdBy.value?.id
                    val isCreator = createdBy == currentUserId
                    if (isCreator) {
                        activeCall.end()
                    } else {
                        activeCall.leave()
                    }
                }
                if (!noAccept) {
                    call.accept()
                }

                Log.d("StreamCallPlugin", "internalAcceptCall: call.accept() completed for call ${call.id}")
                call.join()
                Log.d("StreamCallPlugin", "internalAcceptCall: call.join() completed for call ${call.id}")
                streamVideoClient?.state?.setActiveCall(call)
                currentActiveCall = call;
                Log.d("StreamCallPlugin", "internalAcceptCall: setActiveCall completed for call ${call.id}")

                // Notify that call has started using helper
                updateCallStatusAndNotify(call.cid, "joined")
                Log.d("StreamCallPlugin", "internalAcceptCall: updateCallStatusAndNotify(joined) called for ${call.id}")

                // Show overlay view with the active call and make webview transparent
                runOnMainThread {
                    Log.d("StreamCallPlugin", "internalAcceptCall: Updating UI for active call ${call.id} - setting overlay visible.")
                    
                    // Add touch interceptor for the call
                    addTouchInterceptor()
                    
                    bridge?.webView?.setBackgroundColor(Color.TRANSPARENT) // Make webview transparent
                    Log.d("StreamCallPlugin", "internalAcceptCall: WebView background set to transparent for call ${call.id}")
                    bridge?.webView?.bringToFront() // Ensure WebView is on top and transparent
                    Log.d("StreamCallPlugin", "internalAcceptCall: WebView brought to front for call ${call.id}")

                    // Enable camera/microphone based on permissions
                    val hasPermissions = checkPermissions(isAudioOnly)
                    Log.d("StreamCallPlugin", "internalAcceptCall: Has permissions: $hasPermissions for call ${call.id}")

                    call.microphone.setEnabled(hasPermissions)
                    call.camera.setEnabled(hasPermissions && !isAudioOnly)
                    Log.d("StreamCallPlugin", "internalAcceptCall: Microphone and camera set to $hasPermissions for call ${call.id}")

                    Log.d("StreamCallPlugin", "internalAcceptCall: Setting CallContent with active call ${call.id}")
                    Log.d("StreamCallPlugin", "internalAcceptCall: Content set for overlayView for call ${call.id}")
                    overlayView?.isVisible = true
                    setOverlayContent(call)
                    Log.d("StreamCallPlugin", "internalAcceptCall: OverlayView set to visible for call ${call.id}, isVisible: ${overlayView?.isVisible}")

                    // Ensure overlay is behind WebView by adjusting its position in the parent
                    val parent = overlayView?.parent as? ViewGroup
                    parent?.removeView(overlayView)
                    parent?.addView(overlayView, 0) // Add at index 0 to ensure it's behind other views
                    Log.d("StreamCallPlugin", "internalAcceptCall: OverlayView re-added to parent at index 0 for call ${call.id}")

                    // Add a small delay to ensure UI refresh
                    mainHandler.postDelayed({
                        Log.d("StreamCallPlugin", "internalAcceptCall: Delayed UI check, overlay visible: ${overlayView?.isVisible} for call ${call.id}")
                        if (overlayView?.isVisible == true) {
                            overlayView?.invalidate()
                            overlayView?.requestLayout()
                            Log.d("StreamCallPlugin", "internalAcceptCall: UI invalidated and layout requested for call ${call.id}")
                            // Force refresh with active call from client
                            val activeCall = streamVideoClient?.state?.activeCall?.value
                            if (activeCall != null) {
                                Log.d("StreamCallPlugin", "internalAcceptCall: Force refreshing CallContent with active call ${activeCall.id}")
                                setOverlayContent(activeCall)
                                Log.d("StreamCallPlugin", "internalAcceptCall: Content force refreshed for call ${activeCall.id}")
                            } else {
                                Log.w("StreamCallPlugin", "internalAcceptCall: Active call is null during force refresh for call ${call.id}")
                            }
                        } else {
                            Log.w("StreamCallPlugin", "internalAcceptCall: overlayView not visible after delay for call ${call.id}")
                        }
                    }, 1000) // Increased delay to ensure all events are processed
                }

                // Request permissions after joining if needed
                if (requestPermissionsAfter) {
                    Log.d("StreamCallPlugin", "internalAcceptCall: Requesting permissions after call acceptance for ${call.id}")
                    runOnMainThread {
                        // Store reference to the active call for enabling camera/mic later
                        pendingAcceptCall = call
                        Log.d("StreamCallPlugin", "internalAcceptCall: Set pendingAcceptCall to ${call.id}, resetting attempt count")
                        permissionAttemptCount = 0
                        requestPermissions(isAudioOnly)
                    }
                }

            } catch (e: Exception) {
                Log.e("StreamCallPlugin", "internalAcceptCall: Error accepting call ${call.id}: ${e.message}", e)
                runOnMainThread {
                    android.widget.Toast.makeText(
                        context,
                        "Failed to join call: ${e.message}",
                        android.widget.Toast.LENGTH_LONG
                    ).show()
                }
            }
        }
    }

    // Function to check required permissions
    private fun checkPermissions(isAudioOnly: Boolean = false): Boolean {
        Log.d("StreamCallPlugin", "checkPermissions: Entered, isAudioOnly: $isAudioOnly")
        val audioPermission = ContextCompat.checkSelfPermission(context, Manifest.permission.RECORD_AUDIO)
        Log.d("StreamCallPlugin", "checkPermissions: RECORD_AUDIO permission status: $audioPermission (Granted=${PackageManager.PERMISSION_GRANTED})")

        if (isAudioOnly) {
            val allGranted = audioPermission == PackageManager.PERMISSION_GRANTED
            Log.d("StreamCallPlugin", "checkPermissions: Audio only call, all permissions granted: $allGranted")
            return allGranted
        }

        val cameraPermission = ContextCompat.checkSelfPermission(context, Manifest.permission.CAMERA)
        Log.d("StreamCallPlugin", "checkPermissions: CAMERA permission status: $cameraPermission (Granted=${PackageManager.PERMISSION_GRANTED})")
        val allGranted = audioPermission == PackageManager.PERMISSION_GRANTED && cameraPermission == PackageManager.PERMISSION_GRANTED
        Log.d("StreamCallPlugin", "checkPermissions: All permissions granted: $allGranted")
        return allGranted
    }

    // Override to handle permission results
    override fun handleRequestPermissionsResult(requestCode: Int, permissions: Array<out String>, grantResults: IntArray) {
        super.handleRequestPermissionsResult(requestCode, permissions, grantResults)
        Log.d("StreamCallPlugin", "handleRequestPermissionsResult: Entered. RequestCode: $requestCode, Attempt: $permissionAttemptCount")
        Log.d("StreamCallPlugin", "handleRequestPermissionsResult: Expected requestCode: 9001")

        if (requestCode == 9001) {
            val responseTime = System.currentTimeMillis() - permissionRequestStartTime
            Log.d("StreamCallPlugin", "handleRequestPermissionsResult: Response time: ${responseTime}ms")

            logPermissionResults(permissions, grantResults)

            if (grantResults.isNotEmpty() && grantResults.all { it == PackageManager.PERMISSION_GRANTED }) {
                Log.i("StreamCallPlugin", "handleRequestPermissionsResult: All permissions GRANTED.")
                // Reset attempt count on success
                permissionAttemptCount = 0
                handlePermissionGranted()
            } else {
                Log.e("StreamCallPlugin", "handleRequestPermissionsResult: Permissions DENIED. Attempt: $permissionAttemptCount")
                handlePermissionDenied(responseTime)
            }
        } else {
            Log.w("StreamCallPlugin", "handleRequestPermissionsResult: Received unknown requestCode: $requestCode")
        }
    }

    private fun logPermissionResults(permissions: Array<out String>, grantResults: IntArray) {
        Log.d("StreamCallPlugin", "logPermissionResults: Logging permission results:")
        for (i in permissions.indices) {
            val permission = permissions[i]
            val grantResult = if (grantResults.size > i) grantResults[i] else -999 // -999 for safety if arrays mismatch
            val resultString = if (grantResult == PackageManager.PERMISSION_GRANTED) "GRANTED" else "DENIED ($grantResult)"
            Log.d("StreamCallPlugin", "  Permission: $permission, Result: $resultString")
        }
    }

    private fun handlePermissionGranted() {
        Log.d("StreamCallPlugin", "handlePermissionGranted: Processing granted permissions")

        // Reset attempt count since permissions are now granted
        permissionAttemptCount = 0

        // Determine what type of pending operation we have
        val hasOutgoingCall = pendingCall != null && pendingCallUserIds != null
        val hasActiveCallNeedingPermissions = pendingAcceptCall != null
        val hasPendingSetCamera = pendingSetCameraCall != null

        Log.d("StreamCallPlugin", "handlePermissionGranted: hasOutgoingCall=$hasOutgoingCall, hasActiveCallNeedingPermissions=$hasActiveCallNeedingPermissions, hasPendingSetCamera=$hasPendingSetCamera")

        when {
            hasOutgoingCall -> {
                // Outgoing call creation was waiting for permissions
                Log.d("StreamCallPlugin", "handlePermissionGranted: Executing pending outgoing call with ${pendingCallUserIds?.size} users")
                executePendingCall()
            }

            hasActiveCallNeedingPermissions -> {
                // Active call needing camera/microphone enabled
                val callToHandle = pendingAcceptCall!!
                val activeCall = streamVideoClient?.state?.activeCall?.value

                Log.d("StreamCallPlugin", "handlePermissionGranted: Processing call ${callToHandle.id}")
                Log.d("StreamCallPlugin", "handlePermissionGranted: Active call in state: ${activeCall?.id}")

                if (activeCall != null && activeCall.id == callToHandle.id) {
                    // Call is already active - enable camera/microphone
                    Log.d("StreamCallPlugin", "handlePermissionGranted: Enabling camera/microphone for active call ${callToHandle.id}")
                    runOnMainThread {
                        try {
                            callToHandle.microphone.setEnabled(true)
                            callToHandle.camera.setEnabled(!this.callIsAudioOnly)
                            Log.d("StreamCallPlugin", "handlePermissionGranted: Camera and microphone enabled for call ${callToHandle.id}")

                            // Show success message
                            android.widget.Toast.makeText(
                                context,
                                "Camera and microphone enabled",
                                android.widget.Toast.LENGTH_SHORT
                            ).show()
                        } catch (e: Exception) {
                            Log.e("StreamCallPlugin", "Error enabling camera/microphone", e)
                        }
                        clearPendingCall()
                    }
                } else if (pendingCall != null) {
                    // Call not active yet - accept it (old flow, shouldn't happen with new flow)
                    Log.d("StreamCallPlugin", "handlePermissionGranted: Accepting pending incoming call ${callToHandle.id}")
                    kotlinx.coroutines.GlobalScope.launch {
                        try {
                            internalAcceptCall(callToHandle)
                            pendingCall?.resolve(JSObject().apply {
                                put("success", true)
                            })
                        } catch (e: Exception) {
                            Log.e("StreamCallPlugin", "Error accepting call after permission grant", e)
                            pendingCall?.reject("Failed to accept call: ${e.message}")
                        } finally {
                            clearPendingCall()
                        }
                    }
                } else {
                    // Just enable camera/mic for the stored call even if not currently active
                    Log.d("StreamCallPlugin", "handlePermissionGranted: Enabling camera/microphone for stored call ${callToHandle.id}")
                    runOnMainThread {
                        try {
                            callToHandle.microphone.setEnabled(true)
                            callToHandle.camera.setEnabled(!this.callIsAudioOnly)
                            Log.d("StreamCallPlugin", "handlePermissionGranted: Camera and microphone enabled for stored call ${callToHandle.id}")

                            android.widget.Toast.makeText(
                                context,
                                "Camera and microphone enabled",
                                android.widget.Toast.LENGTH_SHORT
                            ).show()
                        } catch (e: Exception) {
                            Log.e("StreamCallPlugin", "Error enabling camera/microphone for stored call", e)
                        }
                        clearPendingCall()
                    }
                }
            }

            hasPendingSetCamera -> {
                Log.d("StreamCallPlugin", "handlePermissionGranted: Handling pending setCameraEnabled call.")
                val callToHandle = pendingSetCameraCall!!
                val activeCall = streamVideoClient?.state?.activeCall?.value

                if (activeCall != null) {
                    kotlinx.coroutines.GlobalScope.launch {
                        try {
                            activeCall.camera.setEnabled(true)
                            this@StreamCallPlugin.callIsAudioOnly = false
                            callToHandle.resolve(JSObject().apply {
                                put("success", true)
                            })
                        } catch (e: Exception) {
                            Log.e("StreamCallPlugin", "Error enabling camera after permission grant", e)
                            callToHandle.reject("Failed to enable camera after permission grant: ${e.message}")
                        } finally {
                            clearPendingCall()
                        }
                    }
                } else {
                    callToHandle.reject("No active call found to enable camera.")
                    clearPendingCall()
                }
            }

            pendingCall != null -> {
                // We have a pending call but unclear what type - fallback handling
                Log.w("StreamCallPlugin", "handlePermissionGranted: Have pendingCall but unclear operation type")
                Log.w("StreamCallPlugin", "  - pendingCallUserIds: ${pendingCallUserIds != null}")
                Log.w("StreamCallPlugin", "  - pendingAcceptCall: ${pendingAcceptCall != null}")

                // Try fallback to current ringing call for acceptance
                val ringingCall = streamVideoClient?.state?.ringingCall?.value
                if (ringingCall != null) {
                    Log.d("StreamCallPlugin", "handlePermissionGranted: Fallback - accepting current ringing call ${ringingCall.id}")
                    kotlinx.coroutines.GlobalScope.launch {
                        try {
                            internalAcceptCall(ringingCall)
                            pendingCall?.resolve(JSObject().apply {
                                put("success", true)
                            })
                        } catch (e: Exception) {
                            Log.e("StreamCallPlugin", "Error accepting fallback call after permission grant", e)
                            pendingCall?.reject("Failed to accept call: ${e.message}")
                        } finally {
                            clearPendingCall()
                        }
                    }
                } else {
                    Log.w("StreamCallPlugin", "handlePermissionGranted: No ringing call found for fallback")
                    pendingCall?.reject("Unable to determine pending operation")
                    clearPendingCall()
                }
            }

            else -> {
                Log.d("StreamCallPlugin", "handlePermissionGranted: No pending operations to handle")
            }
        }
    }

    private fun handlePermissionDenied(responseTime: Long) {
        Log.d("StreamCallPlugin", "handlePermissionDenied: Response time: ${responseTime}ms, Attempt: $permissionAttemptCount")

        // Check if the response was instant (< 500ms) indicating "don't ask again"
        val instantDenial = responseTime < 500
        Log.d("StreamCallPlugin", "handlePermissionDenied: Instant denial detected: $instantDenial")

        if (instantDenial) {
            // If it's an instant denial (don't ask again), go straight to settings dialog
            Log.d("StreamCallPlugin", "handlePermissionDenied: Instant denial, showing settings dialog")
            showPermissionSettingsDialog()
        } else if (permissionAttemptCount < 2) {
            // Try asking again immediately if this is the first denial
            Log.d("StreamCallPlugin", "handlePermissionDenied: First denial (attempt $permissionAttemptCount), asking again immediately")
            requestPermissions(this.callIsAudioOnly) // This will increment the attempt count
        } else {
            // Second denial - show settings dialog (final ask)
            Log.d("StreamCallPlugin", "handlePermissionDenied: Second denial (attempt $permissionAttemptCount), showing settings dialog (final ask)")
            showPermissionSettingsDialog()
        }
    }

    private fun executePendingCall() {
        val call = pendingCall
        val userIds = pendingCallUserIds
        val callType = pendingCallType
        val shouldRing = pendingCallShouldRing
        val team = pendingCallTeam
        val custom = pendingCustomObject

        if (call != null && userIds != null && callType != null && shouldRing != null) {
            Log.d("StreamCallPlugin", "executePendingCall: Executing call with ${userIds.size} users")

            // Clear pending call data
            clearPendingCall()

            // Execute the call creation logic
            createAndStartCall(call, userIds, callType, shouldRing, team, custom, this.callIsAudioOnly)
        } else {
            Log.w("StreamCallPlugin", "executePendingCall: Missing pending call data")
            call?.reject("Internal error: missing call parameters")
            clearPendingCall()
        }
    }

    private fun clearPendingCall() {
        pendingCall = null
        pendingCallUserIds = null
        pendingCallType = null
        pendingCallShouldRing = null
        pendingCallTeam = null
        pendingAcceptCall = null
        pendingSetCameraCall = null
        permissionAttemptCount = 0 // Reset attempt count when clearing
    }



    @OptIn(DelicateCoroutinesApi::class, InternalStreamVideoApi::class)
    private fun createAndStartCall(call: PluginCall, userIds: List<String>, callType: String, shouldRing: Boolean, team: String?, custom: JSObject?, isAudioOnly: Boolean) {
        val selfUserId = streamVideoClient?.userId
        if (selfUserId == null) {
            call.reject("No self-user id found. Are you not logged in?")
            return
        }

        val callId = java.util.UUID.randomUUID().toString()

        // Create and join call in a coroutine
        kotlinx.coroutines.GlobalScope.launch {
            try {
                // Create the call object
                val streamCall = streamVideoClient?.call(type = callType, id = callId)

                // Note: We no longer start tracking here - we'll wait for CallSessionStartedEvent
                // instead, which contains the actual participant list


                Log.d("StreamCallPlugin", "Creating call with members...")
                // Create the call with all members
                val createResult = streamCall?.create(
                    memberIds = userIds + selfUserId,
                    custom = custom?.toMap() ?: emptyMap(),
                    ring = shouldRing,
                    team = team,
                    video = !isAudioOnly
                )

                if (createResult?.isFailure == true) {
                    throw (createResult.errorOrNull() ?: RuntimeException("Unknown error creating call")) as Throwable
                }

                Log.d("StreamCallPlugin", "Setting overlay visible for outgoing call $callId")
                // Show overlay view
                activity?.runOnUiThread {
                    streamCall?.microphone?.setEnabled(true)
                    streamCall?.camera?.setEnabled(!isAudioOnly)
<<<<<<< HEAD
=======

                    // Add touch interceptor for the call
                    addTouchInterceptor()
                    
>>>>>>> 2a52cf8d
                    bridge?.webView?.setBackgroundColor(Color.TRANSPARENT) // Make webview transparent
                    bridge?.webView?.bringToFront() // Ensure WebView is on top and transparent
                    overlayView?.isVisible = true
                    setOverlayContent(streamCall)
                    // Ensure overlay is behind WebView by adjusting its position in the parent
                    val parent = overlayView?.parent as? ViewGroup
                    parent?.removeView(overlayView)
                    parent?.addView(overlayView, 0) // Add at index 0 to ensure it's behind other views
                }

                // Resolve the call with success
                call.resolve(JSObject().apply {
                    put("success", true)
                })
            } catch (e: Exception) {
                Log.e("StreamCallPlugin", "Error making call: ${e.message}")
                call.reject("Failed to make call: ${e.message}")
            }
        }
    }

    // Function to request required permissions
    private fun requestPermissions(isAudioOnly: Boolean) {
        permissionAttemptCount++
        Log.d("StreamCallPlugin", "requestPermissions: Attempt #$permissionAttemptCount - Requesting permissions. isAudioOnly: $isAudioOnly")

        // Record timing for instant denial detection
        permissionRequestStartTime = System.currentTimeMillis()
        Log.d("StreamCallPlugin", "requestPermissions: Starting permission request at $permissionRequestStartTime")

        val permissionsToRequest = if (isAudioOnly) {
            arrayOf(Manifest.permission.RECORD_AUDIO)
        } else {
            arrayOf(Manifest.permission.RECORD_AUDIO, Manifest.permission.CAMERA)
        }

        ActivityCompat.requestPermissions(
            activity,
            permissionsToRequest,
            9001 // Use high request code to avoid Capacitor conflicts
        )

        Log.d("StreamCallPlugin", "requestPermissions: Permission request initiated with code 9001 for permissions: ${permissionsToRequest.joinToString()}")
    }

    private fun showPermissionSettingsDialog() {
        activity?.runOnUiThread {
            val activeCall = streamVideoClient?.state?.activeCall?.value
            val hasActiveCall = activeCall != null && pendingAcceptCall != null && activeCall.id == pendingAcceptCall?.id

            val builder = AlertDialog.Builder(activity)
            builder.setTitle("Enable Permissions")

            if (hasActiveCall) {
                builder.setMessage("Your call is active but camera and microphone are disabled.\n\nWould you like to open Settings to enable video and audio?")
                builder.setNegativeButton("Continue without") { _, _ ->
                    Log.d("StreamCallPlugin", "User chose to continue call without permissions")
                    showPermissionRequiredMessage()
                }
            } else {
                builder.setMessage("To make video calls, this app needs Camera and Microphone permissions.\n\nWould you like to open Settings to enable them?")
                builder.setNegativeButton("Cancel") { _, _ ->
                    Log.d("StreamCallPlugin", "User declined to grant permissions - final rejection")
                    showPermissionRequiredMessage()
                }
            }

            builder.setPositiveButton("Open Settings") { _, _ ->
                Log.d("StreamCallPlugin", "User chose to open app settings")
                openAppSettings()
                // Don't reject the call yet - let them go to settings and come back
            }

            builder.setCancelable(false)
            builder.show()
        }
    }

    private fun showPermissionRequiredMessage() {
        activity?.runOnUiThread {
            val activeCall = streamVideoClient?.state?.activeCall?.value
            val hasActiveCall = activeCall != null && pendingAcceptCall != null && activeCall.id == pendingAcceptCall?.id

            val builder = AlertDialog.Builder(activity)
            builder.setTitle("Permissions Required")

            if (hasActiveCall) {
                builder.setMessage("Camera and microphone permissions are required for video calling. Your call will continue without camera/microphone.")
            } else {
                builder.setMessage("Camera/microphone permission is required for the calling functionality of this app")
            }

            builder.setPositiveButton("OK") { dialog, _ ->
                dialog.dismiss()
                handleFinalPermissionDenial()
            }
            builder.setCancelable(false)
            builder.show()
        }
    }

    private fun handleFinalPermissionDenial() {
        Log.d("StreamCallPlugin", "handleFinalPermissionDenial: Processing final permission denial")

        val hasOutgoingCall = pendingCall != null && pendingCallUserIds != null
        val hasIncomingCall = pendingCall != null && pendingAcceptCall != null
        val hasPendingSetCamera = pendingSetCameraCall != null
        val activeCall = streamVideoClient?.state?.activeCall?.value

        when {
            hasOutgoingCall -> {
                // Outgoing call that couldn't be created due to permissions
                Log.d("StreamCallPlugin", "handleFinalPermissionDenial: Rejecting outgoing call creation")
                pendingCall?.reject("Permissions required for call. Please grant them.")
                clearPendingCall()
            }

            hasPendingSetCamera -> {
                Log.d("StreamCallPlugin", "handleFinalPermissionDenial: Rejecting pending setCameraEnabled call")
                pendingSetCameraCall?.reject("Camera permission is required to enable the camera.")
                clearPendingCall()
            }

            hasIncomingCall && activeCall != null && activeCall.id == pendingAcceptCall?.id -> {
                // Incoming call that's already active - DON'T end the call, just keep it without camera/mic
                Log.d("StreamCallPlugin", "handleFinalPermissionDenial: Incoming call already active, keeping call without camera/mic")

                // Ensure camera and microphone are disabled since no permissions
                try {
                    activeCall.microphone.setEnabled(false)
                    activeCall.camera.setEnabled(false)
                    Log.d("StreamCallPlugin", "handleFinalPermissionDenial: Disabled camera/microphone for call ${activeCall.id}")
                } catch (e: Exception) {
                    Log.w("StreamCallPlugin", "handleFinalPermissionDenial: Error disabling camera/mic", e)
                }

                android.widget.Toast.makeText(
                    context,
                    "Call continues without camera/microphone",
                    android.widget.Toast.LENGTH_LONG
                ).show()

                // Resolve the pending call since the call itself was successful (just no permissions)
                pendingCall?.resolve(JSObject().apply {
                    put("success", true)
                    put("message", "Call accepted without camera/microphone permissions")
                })
                clearPendingCall()
            }

            hasIncomingCall -> {
                // Incoming call that wasn't accepted yet (old flow)
                Log.d("StreamCallPlugin", "handleFinalPermissionDenial: Rejecting incoming call acceptance")
                pendingCall?.reject("Permissions required for call. Please grant them.")
                clearPendingCall()
            }

            else -> {
                Log.d("StreamCallPlugin", "handleFinalPermissionDenial: No pending operations to handle")
                clearPendingCall()
            }
        }
    }

    private fun openAppSettings() {
        try {
            // Try to open app-specific permission settings directly (Android 11+)
            if (Build.VERSION.SDK_INT >= Build.VERSION_CODES.R) {
                try {
                    val intent = Intent(Settings.ACTION_APPLICATION_DETAILS_SETTINGS,
                        ("package:" + activity.packageName).toUri())
                    intent.addCategory(Intent.CATEGORY_DEFAULT)
                    intent.setFlags(Intent.FLAG_ACTIVITY_NEW_TASK)
                    context.startActivity(intent)
                    Log.d("StreamCallPlugin", "Opened app details settings (Android 11+)")

                    // Show toast with specific instructions
                    runOnMainThread {
                        android.widget.Toast.makeText(
                            context,
                            "Tap 'Permissions' → Enable Camera and Microphone",
                            android.widget.Toast.LENGTH_LONG
                        ).show()
                    }
                    return
                } catch (e: Exception) {
                    Log.w("StreamCallPlugin", "Failed to open app details, falling back", e)
                }
            }

            // Fallback for older Android versions or if the above fails
            val intent = Intent(Settings.ACTION_APPLICATION_DETAILS_SETTINGS).apply {
                data = Uri.fromParts("package", context.packageName, null)
                addFlags(Intent.FLAG_ACTIVITY_NEW_TASK)
            }
            context.startActivity(intent)
            Log.d("StreamCallPlugin", "Opened app settings via fallback")

            // Show more specific instructions for older versions
            runOnMainThread {
                android.widget.Toast.makeText(
                    context,
                    "Find 'Permissions' and enable Camera + Microphone",
                    android.widget.Toast.LENGTH_LONG
                ).show()
            }

        } catch (e: Exception) {
            Log.e("StreamCallPlugin", "Error opening app settings", e)

            // Final fallback - open general settings
            try {
                val intent = Intent(Settings.ACTION_SETTINGS).apply {
                    addFlags(Intent.FLAG_ACTIVITY_NEW_TASK)
                }
                context.startActivity(intent)
                Log.d("StreamCallPlugin", "Opened general settings as final fallback")

                runOnMainThread {
                    android.widget.Toast.makeText(
                        context,
                        "Go to Apps → ${context.applicationInfo.loadLabel(context.packageManager)} → Permissions",
                        android.widget.Toast.LENGTH_LONG
                    ).show()
                }
            } catch (finalException: Exception) {
                Log.e("StreamCallPlugin", "All settings intents failed", finalException)
                runOnMainThread {
                    android.widget.Toast.makeText(
                        context,
                        "Please manually enable Camera and Microphone permissions",
                        android.widget.Toast.LENGTH_LONG
                    ).show()
                }
            }
        }
    }



    @OptIn(DelicateCoroutinesApi::class)
    @PluginMethod
    fun setMicrophoneEnabled(call: PluginCall) {
        val enabled = call.getBoolean("enabled") ?: run {
            call.reject("Missing required parameter: enabled")
            return
        }

        try {
            val activeCall = streamVideoClient?.state?.activeCall
            if (activeCall == null) {
                call.reject("No active call")
                return
            }

            kotlinx.coroutines.GlobalScope.launch {
                try {
                    activeCall.value?.microphone?.setEnabled(enabled)
                    call.resolve(JSObject().apply {
                        put("success", true)
                    })
                } catch (e: Exception) {
                    Log.e("StreamCallPlugin", "Error setting microphone: ${e.message}")
                    call.reject("Failed to set microphone: ${e.message}")
                }
            }
        } catch (e: Exception) {
            Log.e("StreamCallPlugin", "Error setting microphone: ${e.message}")
            call.reject("StreamVideo not initialized")
        }
    }

    @OptIn(DelicateCoroutinesApi::class)
    @PluginMethod
    fun isCameraEnabled(call: PluginCall) {
        try {
            val activeCall = streamVideoClient?.state?.activeCall
            if (activeCall == null) {
                call.reject("No active call")
                return
            }

            kotlinx.coroutines.GlobalScope.launch {
                try {
                    val enabled = activeCall.value?.camera?.isEnabled?.value
                    if (enabled == null) {
                        call.reject("Cannot figure out if camera is enabled or not")
                        return@launch
                    }
                    call.resolve(JSObject().apply {
                        put("enabled", enabled)
                    })
                } catch (e: Exception) {
                    Log.e("StreamCallPlugin", "Error checking the camera status: ${e.message}")
                    call.reject("Failed to check if camera is enabled: ${e.message}")
                }
            }
        } catch (e: Exception) {
            Log.e("StreamCallPlugin", "Error checking camera status: ${e.message}")
            call.reject("StreamVideo not initialized")
        }
    }

    @OptIn(DelicateCoroutinesApi::class)
    @PluginMethod
    fun setCameraEnabled(call: PluginCall) {
        val enabled = call.getBoolean("enabled") ?: run {
            call.reject("Missing required parameter: enabled")
            return
        }

        val activeCall = streamVideoClient?.state?.activeCall?.value
        if (activeCall == null) {
            call.reject("No active call")
            return
        }

        if (!enabled) {
            // Just disable, no permission needed
            kotlinx.coroutines.GlobalScope.launch {
                try {
                    activeCall.camera.setEnabled(false)
                    call.resolve(JSObject().apply {
                        put("success", true)
                    })
                } catch (e: Exception) {
                    Log.e("StreamCallPlugin", "Error disabling camera: ${e.message}")
                    call.reject("Failed to disable camera: ${e.message}")
                }
            }
            return
        }

        // From here, enabled is true. We need to check for permission.
        val cameraPermission = ContextCompat.checkSelfPermission(context, Manifest.permission.CAMERA)
        if (cameraPermission == PackageManager.PERMISSION_GRANTED) {
            // Permission is already granted
            kotlinx.coroutines.GlobalScope.launch {
                try {
                    activeCall.camera.setEnabled(true)
                    // When we enable camera, the call is no longer audio-only
                    this@StreamCallPlugin.callIsAudioOnly = false
                    call.resolve(JSObject().apply {
                        put("success", true)
                    })
                } catch (e: Exception) {
                    Log.e("StreamCallPlugin", "Error enabling camera: ${e.message}")
                    call.reject("Failed to enable camera: ${e.message}")
                }
            }
        } else {
            // Permission is not granted, request it.
            Log.d("StreamCallPlugin", "Camera permission not granted. Requesting permission.")
            this.pendingSetCameraCall = call
            // we are enabling camera, so it's not an audio only call
            requestPermissions(false)
            // The call will be resolved/rejected in the permission result handlers
        }
    }

    @OptIn(InternalStreamVideoApi::class)
    private suspend fun endCallRaw(call: Call) {
        val callId = call.id
        Log.d("StreamCallPlugin", "Attempting to end call $callId")

        try {
            // Get call information to make the decision
            val callInfo = call.get()
            val callData = callInfo.getOrNull()?.call
            val currentUserId = streamVideoClient?.userId
            val createdBy = callData?.createdBy?.id
            val isCreator = createdBy == currentUserId

            // Use call.state.totalParticipants to get participant count (as per StreamVideo Android SDK docs)
            val totalParticipants = call.state.totalParticipants.value

            Log.d("StreamCallPlugin", "Call $callId - Creator: $createdBy, CurrentUser: $currentUserId, IsCreator: $isCreator, TotalParticipants: $totalParticipants")

            if (isCreator) {
                // End the call for everyone if I'm the creator or only 1 person
                Log.d("StreamCallPlugin", "Ending call $callId for all participants (creator: $isCreator, participants: $totalParticipants)")
                call.end()
            } else {
                // Just leave the call if there are more than 1 person and I'm not the creator
                Log.d("StreamCallPlugin", "Leaving call $callId (not creator, >1 participants)")
                call.leave()
            }

            // Here, we'll also mark the activity as not-visible on lock screen
            this@StreamCallPlugin.savedActivity?.let {
                changeActivityAsVisibleOnLockScreen(it, false)
            }

        } catch (e: Exception) {
            Log.e("StreamCallPlugin", "Error getting call info for $callId, defaulting to leave()", e)
            // Fallback to leave if we can't determine the call info
            call.leave()
        }

        // Capture context from the overlayView
        val currentContext = overlayView?.context ?: this.savedContext
        if (currentContext == null) {
            Log.w("StreamCallPlugin", "Cannot end call $callId because context is null")
            return
        }

        runOnMainThread {
            Log.d("StreamCallPlugin", "Setting overlay invisible after ending call $callId")


            currentContext.let { ctx ->
                val keyguardManager = ctx.getSystemService(Context.KEYGUARD_SERVICE) as KeyguardManager
                if (keyguardManager.isKeyguardLocked) {
                    // we allow kill exclusively here
                    // the 'empty' instance of this plugin class gets created in application
                    // then, it handles a notification and setts the context (this.savedContext)
                    // if the context is new
                    moveAllActivitiesToBackgroundOrKill(ctx, true)
                }
            }

            val savedCapacitorActivity = savedActivity
            if (savedCapacitorActivity != null) {

                if (savedActivityPaused) {
                    Log.d("StreamCallPlugin", "Activity is paused. Adding call ${call.id} to savedCallsToEndOnResume")
                    savedCallsToEndOnResume.add(call)
                } else {
                    transEndCallRaw(call)
                }

                return@runOnMainThread
            }

            overlayView?.isVisible = false
            setOverlayContent(call)
            bridge?.webView?.setBackgroundColor(Color.WHITE) // Restore webview opacity
            
            // Remove touch interceptor
            removeTouchInterceptor()

            // Also hide incoming call view if visible
            Log.d("StreamCallPlugin", "Hiding incoming call view for call $callId")
            // No dedicated incoming-call native view anymore; UI handled by web layer
        }

        // Notify that call has ended using helper
        updateCallStatusAndNotify(callId, "left")
    }

    private fun changeActivityAsVisibleOnLockScreen(activity: Activity, visible: Boolean) {
        if (visible) {
            // Ensure the activity is visible over the lock screen when launched via full-screen intent
            Log.d("StreamCallPlugin", "Mark the mainActivity as visible on the lockscreen")
            if (Build.VERSION.SDK_INT >= Build.VERSION_CODES.O_MR1) {
                activity.setShowWhenLocked(true)
                activity.setTurnScreenOn(true)
            } else {
                activity.window.addFlags(WindowManager.LayoutParams.FLAG_SHOW_WHEN_LOCKED or WindowManager.LayoutParams.FLAG_TURN_SCREEN_ON)
            }
        } else {
            // Ensure the activity is NOT visible over the lock screen when launched via full-screen intent
            Log.d("StreamCallPlugin", "Clear the flag for the mainActivity for visible on the lockscreen")
            if (Build.VERSION.SDK_INT >= Build.VERSION_CODES.O_MR1) {
                activity.setShowWhenLocked(false)
                activity.setTurnScreenOn(false)
            } else {
                activity.window.clearFlags(WindowManager.LayoutParams.FLAG_SHOW_WHEN_LOCKED or WindowManager.LayoutParams.FLAG_TURN_SCREEN_ON)
            }
        }

    }

    @OptIn(DelicateCoroutinesApi::class)
    private fun transEndCallRaw(call: Call) {
        val callId = call.id
        val savedCapacitorActivity = savedActivity
        if (savedCapacitorActivity == null) {
            Log.d("StreamCallPlugin", "Cannot perform transEndCallRaw for call $callId. savedCapacitorActivity is null")
            return
        }
        Log.d("StreamCallPlugin", "Performing a trans-instance call to end call with id $callId")
        if (savedCapacitorActivity !is BridgeActivity) {
            Log.e("StreamCallPlugin", "Saved activity is NOT a Capactor activity. Saved activity class: ${savedCapacitorActivity.javaClass.canonicalName}")
            return
        }
        val plugin = savedCapacitorActivity.bridge.getPlugin("StreamCall")
        if (plugin == null) {
            Log.e("StreamCallPlugin", "Plugin with name StreamCall not found?????")
            return
        }
        if (plugin.instance !is StreamCallPlugin) {
            Log.e("StreamCallPlugin", "Plugin found, but invalid instance")
            return
        }

        kotlinx.coroutines.GlobalScope.launch {
            try {
                (plugin.instance as StreamCallPlugin).endCallRaw(call)
            } catch (e: Exception) {
                Log.e("StreamCallPlugin", "Error ending call on remote instance", e)
            }
        }
    }

    @OptIn(DelicateCoroutinesApi::class)
    private suspend fun _endCall(): Boolean {
        val activeCall = streamVideoClient?.state?.activeCall?.value
        val ringingCall = streamVideoClient?.state?.ringingCall?.value

        val callToEnd = activeCall ?: ringingCall

        if (callToEnd == null) {
            Log.w("StreamCallPlugin", "Attempted to end call but no active or ringing call found")
            return false
        }

        Log.d("StreamCallPlugin", "Ending call: activeCall=${activeCall?.id}, ringingCall=${ringingCall?.id}, callToEnd=${callToEnd.id}")

        return try {
            endCallRaw(callToEnd)
            true
        } catch (e: Exception) {
            Log.e("StreamCallPlugin", "Error ending call: ${e.message}", e)
            false
        }
    }

    @PluginMethod
    fun endCall(call: PluginCall) {
        try {
            kotlinx.coroutines.GlobalScope.launch {
                try {
                    val success = _endCall()
                    if (success) {
                        call.resolve(JSObject().apply {
                            put("success", true)
                        })
                    } else {
                        call.reject("No active call to end")
                    }
                } catch (e: Exception) {
                    Log.e("StreamCallPlugin", "Error ending call: ${e.message}")
                    call.reject("Failed to end call: ${e.message}")
                }
            }
        } catch (e: Exception) {
            Log.e("StreamCallPlugin", "Error ending call: ${e.message}")
            call.reject("StreamVideo not initialized")
        }
    }

    @OptIn(DelicateCoroutinesApi::class, InternalStreamVideoApi::class)
    @PluginMethod
    fun call(call: PluginCall) {
        val userIds = call.getArray("userIds")?.toList<String>()
        if (userIds.isNullOrEmpty()) {
            call.reject("Missing required parameter: userIds (array of user IDs)")
            return
        }

        val custom = call.getObject("custom")

        try {
            if (state != State.INITIALIZED) {
                call.reject("StreamVideo not initialized")
                return
            }

            val selfUserId = streamVideoClient?.userId
            if (selfUserId == null) {
                call.reject("No self-user id found. Are you not logged in?")
                return
            }

            val callType = call.getString("type") ?: "default"
            val shouldRing = call.getBoolean("ring") ?: true
            val callId = java.util.UUID.randomUUID().toString()
            val team = call.getString("team")
            val isAudioOnly = custom?.getBoolean("audio_only") ?: false
            this.callIsAudioOnly = isAudioOnly


            Log.d("StreamCallPlugin", "Creating call:")
            Log.d("StreamCallPlugin", "- Call ID: $callId")
            Log.d("StreamCallPlugin", "- Call Type: $callType")
            Log.d("StreamCallPlugin", "- Users: $userIds")
            Log.d("StreamCallPlugin", "- Should Ring: $shouldRing")
            if (custom != null) {
                Log.d("StreamCallPlugin", "- Custom data: $custom")
            }

            // Check permissions before creating the call
            if (!checkPermissions(isAudioOnly)) {
                Log.d("StreamCallPlugin", "Permissions not granted, storing call parameters and requesting permissions")
                // Store call parameters for later execution
                pendingCall = call
                pendingCallUserIds = userIds
                pendingCallType = callType
                pendingCallShouldRing = shouldRing
                pendingCallTeam = team
                custom?.let {
                    pendingCustomObject = it
                }
                // Reset attempt count for new permission flow
                permissionAttemptCount = 0
                requestPermissions(isAudioOnly)
                return // Don't reject immediately, wait for permission result
            }

            // Execute call creation immediately if permissions are granted
            createAndStartCall(call, userIds, callType, shouldRing, team, custom, isAudioOnly)
        } catch (e: Exception) {
            call.reject("Failed to make call: ${e.message}")
        }
    }

    private fun startCallTimeoutMonitor(callCid: String, memberIds: List<String>) {
        val callState = LocalCallState(members = memberIds)

        val handler = Handler(Looper.getMainLooper())
        val timeoutRunnable = object : Runnable {
            override fun run() {
                checkCallTimeout(callCid)
                handler.postDelayed(this, 1000)
            }
        }

        handler.postDelayed(timeoutRunnable, 1000)
        callState.timer = handler

        callStates[callCid] = callState

        Log.d("StreamCallPlugin", "Started timeout monitor for call $callCid with ${memberIds.size} members")
    }

    private fun checkCallTimeout(callCid: String) {
        val callState = callStates[callCid] ?: return

        val now = System.currentTimeMillis()
        val elapsedSeconds = (now - callState.createdAt) / 1000

        if (elapsedSeconds >= 30) {
            Log.d("StreamCallPlugin", "Call $callCid has timed out after $elapsedSeconds seconds")

            val hasAccepted = callState.participantResponses.values.any { it == "accepted" }

            if (!hasAccepted) {
                Log.d("StreamCallPlugin", "No one accepted call $callCid, marking all non-responders as missed")

                // First, remove the timer to prevent further callbacks
                callState.timer?.removeCallbacksAndMessages(null)
                callState.timer = null

                callState.members.forEach { memberId ->
                    if (memberId !in callState.participantResponses) {
                        callState.participantResponses[memberId] = "missed"

                        updateCallStatusAndNotify(callCid, "missed", memberId)
                    }
                }

                val callIdParts = callCid.split(":")
                if (callIdParts.size >= 2) {
                    val callType = callIdParts[0]
                    val callId = callIdParts[1]

                    streamVideoClient?.call(type = callType, id = callId)?.let { call ->
                        kotlinx.coroutines.GlobalScope.launch {
                            try {
                                // Use endCallRaw instead of manual cleanup
                                endCallRaw(call)

                                // Clean up state - we don't need to do this in endCallRaw because we already did it here
                                callStates.remove(callCid)

                                // Notify that call has ended using helper
                                updateCallStatusAndNotify(callCid, "ended", null, "timeout")
                            } catch (e: Exception) {
                                Log.e("StreamCallPlugin", "Error ending timed out call", e)
                            }
                        }
                    }
                }
            }
        }
    }

    private fun cleanupCall(callCid: String) {
        // Get the call state
        val callState = callStates[callCid]

        if (callState != null) {
            // Ensure timer is properly canceled
            Log.d("StreamCallPlugin", "Stopping timer for call: $callCid")
            callState.timer?.removeCallbacksAndMessages(null)
            callState.timer = null
        }

        // Remove from callStates
        callStates.remove(callCid)

        // Hide UI elements directly without setting content
        runOnMainThread {
            Log.d("StreamCallPlugin", "Hiding UI elements for call $callCid (one-time cleanup)")
            overlayView?.isVisible = false
            // here we will also make sure we don't show on lock screen
            changeActivityAsVisibleOnLockScreen(this.activity, false)
        }

        Log.d("StreamCallPlugin", "Cleaned up resources for ended call: $callCid")
    }

    private fun checkAllParticipantsResponded(callCid: String) {
        val callState = callStates[callCid] ?: return

        val totalParticipants = callState.members.size
        val responseCount = callState.participantResponses.size

        Log.d("StreamCallPlugin", "Checking responses for call $callCid: $responseCount / $totalParticipants")

        val allResponded = responseCount >= totalParticipants
        val allRejectedOrMissed = allResponded &&
                callState.participantResponses.values.all { it == "rejected" || it == "missed" }

        if (allResponded && allRejectedOrMissed) {
            Log.d("StreamCallPlugin", "All participants have rejected or missed the call $callCid")

            // Cancel the timer immediately to prevent further callbacks
            callState.timer?.removeCallbacksAndMessages(null)
            callState.timer = null

            // End the call using endCallRaw
            val callIdParts = callCid.split(":")
            if (callIdParts.size >= 2) {
                val callType = callIdParts[0]
                val callId = callIdParts[1]

                streamVideoClient?.call(type = callType, id = callId)?.let { call ->
                    kotlinx.coroutines.GlobalScope.launch {
                        try {
                            // Use endCallRaw instead of manual cleanup
                            endCallRaw(call)

                            // Clean up state - we don't need to do this in endCallRaw because we already did it here
                            callStates.remove(callCid)

                            // Notify that call has ended using helper
                            updateCallStatusAndNotify(callCid, "ended", null, "all_rejected_or_missed")
                        } catch (e: Exception) {
                            Log.e("StreamCallPlugin", "Error ending call after all rejected/missed", e)
                        }
                    }
                }
            }
        }
    }

    private suspend fun magicDeviceDelete(streamVideoClient: StreamVideo) {
        try {
            Log.d("StreamCallPlugin", "Starting magicDeviceDelete operation")

            FirebaseMessaging.getInstance().token.await()?.let {
                Log.d("StreamCallPlugin", "Found firebase token")
                val device = Device(
                    id = it,
                    pushProvider = PushProvider.FIREBASE.key,
                    pushProviderName = "firebase",
                )

                streamVideoClient.deleteDevice(device)
            }
        } catch (e: Exception) {
            Log.e("StreamCallPlugin", "Error in magicDeviceDelete", e)
        }
    }

    @PluginMethod
    fun getCallInfo(call: PluginCall) {

        val callId = call.getString("callId")
        if (callId == null) {
            call.reject("Missing required parameters: callId")
            return
        }

        // If not in a call, reject
        if (streamVideoClient?.state?.activeCall?.value?.cid != callId) {
            call.reject("Call ID does not match active call")
            return
        }

        val result = JSObject()
        result.put("callId", currentCallId)

        val custom = JSObject();
        val caller = JSObject();

        val customMap = streamVideoClient?.state?.activeCall?.value?.state?.custom?.value;
        if (customMap != null) {
            for (entry in customMap) {
                custom.put(entry.key, entry.value)
            }
        }
        val callerMap = streamVideoClient?.state?.activeCall?.value?.state?.createdBy?.value;
        if (callerMap != null) {
            caller.put("userId", callerMap.id)
            caller.put("name", callerMap.name ?: "")
            caller.put("imageURL", callerMap.image ?: "")
            caller.put("role", callerMap.role)
        }

        result.put("caller", caller)
        result.put("custom", custom)

        call.resolve(result)
    }

    @PluginMethod
    fun getCallStatus(call: PluginCall) {
        // If not in a call, reject
        if (currentCallId.isEmpty() || currentCallState == "left") {
            call.reject("Not in a call")
            return
        }

        val result = JSObject()
        result.put("callId", currentCallId)
        result.put("state", currentCallState)

        // No additional fields to ensure compatibility with CallEvent interface
        call.resolve(result)
    }

    @PluginMethod
    fun setSpeaker(call: PluginCall) {
        val name = call.getString("name") ?: "speaker"
        val activeCall = streamVideoClient?.state?.activeCall?.value
        if (activeCall != null) {
            if (name == "speaker")
                activeCall.speaker.setSpeakerPhone(enable = true)
            else
                activeCall.speaker.setSpeakerPhone(enable = false)
            call.resolve(JSObject().apply {
                put("success", true)
            })
        } else {
            call.reject("No active call")
        }
    }

    @PluginMethod
    fun switchCamera(call: PluginCall) {
        val camera = call.getString("camera") ?: "front"
        val activeCall = streamVideoClient?.state?.activeCall?.value

        if (activeCall != null) {
            val devices = activeCall.camera.listDevices()

            val desiredDirection = when (camera.lowercase()) {
                "front" -> CameraDirection.Front
                "back" -> CameraDirection.Back
                else -> CameraDirection.Front // fallback
            }

            val targetDevice = devices.firstOrNull { it.direction == desiredDirection }

            if (targetDevice == null) {
                call.reject("No camera found for direction: $desiredDirection")
                return
            }

            activeCall.camera.select(targetDevice.id)
            call.resolve()
        } else {
            call.reject("No active call.")
        }
    }

    @PluginMethod
    fun setDynamicStreamVideoApikey(call: PluginCall) {
        val apiKey = call.getString("apiKey")
        if (apiKey == null) {
            call.reject("Missing required parameter: apiKey")
            return
        }

        try {
            saveDynamicApiKey(apiKey)
            Log.d("StreamCallPlugin", "Dynamic API key saved successfully")
            call.resolve(JSObject().apply {
                put("success", true)
            })
        } catch (e: Exception) {
            Log.e("StreamCallPlugin", "Error saving dynamic API key", e)
            call.reject("Failed to save API key: ${e.message}")
        }
    }

    @PluginMethod
    fun getDynamicStreamVideoApikey(call: PluginCall) {
        try {
            val apiKey = getDynamicApiKey()
            call.resolve(JSObject().apply {
                if (apiKey != null) {
                    put("apiKey", apiKey)
                    put("hasDynamicKey", true)
                } else {
                    put("apiKey", null)
                    put("hasDynamicKey", false)
                }
            })
        } catch (e: Exception) {
            Log.e("StreamCallPlugin", "Error getting dynamic API key", e)
            call.reject("Failed to get API key: ${e.message}")
        }
    }

    // Helper functions for managing dynamic API key in SharedPreferences
    private fun saveDynamicApiKey(apiKey: String) {
        val sharedPrefs = getApiKeyPreferences()
        sharedPrefs.edit {
            putString(DYNAMIC_API_KEY_PREF, apiKey)
        }
    }

    private fun getDynamicApiKey(): String? {
        val sharedPrefs = getApiKeyPreferences()
        return sharedPrefs.getString(DYNAMIC_API_KEY_PREF, null)
    }

    private fun getDynamicApiKey(context: Context): String? {
        val sharedPrefs = getApiKeyPreferences(context)
        return sharedPrefs.getString(DYNAMIC_API_KEY_PREF, null)
    }

    private fun getApiKeyPreferences(): SharedPreferences {
        return context.getSharedPreferences(API_KEY_PREFS_NAME, Context.MODE_PRIVATE)
    }

    private fun getApiKeyPreferences(context: Context): SharedPreferences {
        return context.getSharedPreferences(API_KEY_PREFS_NAME, Context.MODE_PRIVATE)
    }

    private fun getEffectiveApiKey(context: Context): String {
        // A) Check if the key exists in the custom preference
        val dynamicApiKey = getDynamicApiKey(context)
        return if (!dynamicApiKey.isNullOrEmpty() && dynamicApiKey.trim().isNotEmpty()) {
            Log.d("StreamCallPlugin", "Using dynamic API key")
            dynamicApiKey
        } else {
            // B) If not, use R.string.CAPACITOR_STREAM_VIDEO_APIKEY
            Log.d("StreamCallPlugin", "Using static API key from resources")
            context.getString(R.string.CAPACITOR_STREAM_VIDEO_APIKEY)
        }
    }

    // Helper method to update call status and notify listeners
    private fun updateCallStatusAndNotify(callId: String, state: String, userId: String? = null, reason: String? = null, members: List<Map<String, Any>>? = null, caller: Map<String, Any>? = null) {
            Log.d("StreamCallPlugin", "updateCallStatusAndNotify called: callId=$callId, state=$state, userId=$userId, reason=$reason")
        // Update stored call info
        currentCallId = callId
        currentCallState = state

        // Get call type from call ID if available
        if (callId.contains(":")) {
            currentCallType = callId.split(":").firstOrNull() ?: ""
        }

        // Create data object with only the fields in the CallEvent interface
        val data = JSObject().apply {
            put("callId", callId)
            put("state", state)
            userId?.let {
                put("userId", it)
            }
            reason?.let {
                put("reason", it)
            }
            members?.let { membersList ->
                val membersArray = JSArray()
                membersList.forEach { member ->
                    val memberObj = JSObject().apply {
                        member.forEach { (key, value) ->
                            put(key, value)
                        }
                    }
                    membersArray.put(memberObj)
                }
                put("members", membersArray)
            }
            caller?.let { callerInfo ->
                val callerObj = JSObject().apply {
                    callerInfo.forEach { (key, value) ->
                        put(key, value)
                    }
                }
                put("caller", callerObj)
            }
        }

        val eventString = data.toString()
        if (lastEventSent == eventString) {
            Log.d("StreamCallPlugin", "Duplicate event detected, not sending: $eventString")
            return
        }
        lastEventSent = eventString

        // Notify listeners
        notifyListeners("callEvent", data)
    }

    @PluginMethod
    fun joinCall(_call: PluginCall) {

        val callId = _call.getString("callId")
        val callType = _call.getString("callType")
        if (callId == null || callType == null) {
          _call.reject("Missing required parameters: callId or callType")
          return
        }

        val call = streamVideoClient?.call(id = callId, type = callType)
        if (call != null) {
          kotlinx.coroutines.GlobalScope.launch {
            val isAudioOnly = getIsAudioOnly(call)
            internalAcceptCall(call, requestPermissionsAfter = !checkPermissions(isAudioOnly), true)
          }
        } else {
          android.util.Log.e("StreamCallPlugin", "JoinCaaL - Call object is null for cid: $callId")
        }
    }

    @PluginMethod
    fun leaveCall(call: PluginCall) {
        val fragment = callFragment
        if (fragment != null && fragment.getCall() != null) {
            CoroutineScope(Dispatchers.Main).launch {
                fragment.getCall()?.leave()
                call.resolve()
            }
        } else {
            call.reject("No active call or fragment not initialized")
        }
    }

    data class LocalCallState(
        val members: List<String>,
        val participantResponses: MutableMap<String, String> = mutableMapOf(),
        val createdAt: Long = System.currentTimeMillis(),
        var timer: Handler? = null
    )

    private val acceptCallReceiver = object : BroadcastReceiver() {
        override fun onReceive(context: Context?, intent: Intent?) {
            if (intent?.action == "io.getstream.video.android.action.ACCEPT_CALL") {
                Log.d("StreamCallPlugin", "BroadcastReceiver: Received broadcast with action: ${intent.action}")
                val cid = intent.streamCallId(NotificationHandler.INTENT_EXTRA_CALL_CID)
                if (cid != null) {
                    Log.d("StreamCallPlugin", "BroadcastReceiver: ACCEPT_CALL broadcast received with cid: $cid")
                    val call = streamVideoClient?.call(id = cid.id, type = cid.type)
                    if (call != null) {
                        Log.d("StreamCallPlugin", "BroadcastReceiver: Accepting call with cid: $cid")
                        kotlinx.coroutines.GlobalScope.launch {
                            val isAudioOnly = getIsAudioOnly(call)
                            this@StreamCallPlugin.callIsAudioOnly = isAudioOnly
                            internalAcceptCall(call, requestPermissionsAfter = !checkPermissions(isAudioOnly))
                        }
                        bringAppToForeground()
                    } else {
                        Log.e("StreamCallPlugin", "BroadcastReceiver: Call object is null for cid: $cid")
                    }
                }
            }
        }
    }

    private fun bringAppToForeground() {
        try {
            val ctx = savedContext ?: context
            val launchIntent = ctx.packageManager.getLaunchIntentForPackage(ctx.packageName)
            launchIntent?.addFlags(Intent.FLAG_ACTIVITY_NEW_TASK or Intent.FLAG_ACTIVITY_REORDER_TO_FRONT or Intent.FLAG_ACTIVITY_SINGLE_TOP)
            if (launchIntent != null) {
                ctx.startActivity(launchIntent)
                Log.d("StreamCallPlugin", "bringAppToForeground: Launch intent executed to foreground app")
            } else {
                Log.w("StreamCallPlugin", "bringAppToForeground: launchIntent is null")
            }
        } catch (e: Exception) {
            Log.e("StreamCallPlugin", "bringAppToForeground error", e)
        }
    }

    @PluginMethod
    fun getCurrentUser(call: PluginCall) {
        Log.d("StreamCallPlugin", "getCurrentUser called")
        try {
            val savedCredentials = SecureUserRepository.getInstance(context).loadCurrentUser()
            val ret = JSObject()

            if (savedCredentials != null) {
                Log.d("StreamCallPlugin", "getCurrentUser: Found saved credentials for user: ${savedCredentials.user.id}")
                ret.put("userId", savedCredentials.user.id)
                ret.put("name", savedCredentials.user.name ?: "")
                ret.put("imageURL", savedCredentials.user.image ?: "")
                ret.put("isLoggedIn", true)
            } else {
                Log.d("StreamCallPlugin", "getCurrentUser: No saved credentials found")
                ret.put("userId", "")
                ret.put("name", "")
                ret.put("imageURL", "")
                ret.put("isLoggedIn", false)
            }

            Log.d("StreamCallPlugin", "getCurrentUser: Returning $ret")
            call.resolve(ret)
        } catch (e: Exception) {
            Log.e("StreamCallPlugin", "getCurrentUser: Failed to get current user", e)
            call.reject("Failed to get current user", e)
        }
    }

    companion object {
        @JvmStatic fun preLoadInit(ctx: Context, app: Application) {
            holder?.get() ?: run {
                val p = StreamCallPlugin()
                p.savedContext = ctx
                p.initializeStreamVideo(ctx, app)
                holder = WeakReference(p)

                // Register lifecycle callback to clean up when all activities are destroyed
                app.registerActivityLifecycleCallbacks(object : Application.ActivityLifecycleCallbacks {
                    private var activityCount = 0

                    override fun onActivityCreated(activity: Activity, savedInstanceState: Bundle?) {
                        activityCount++
                    }

                    override fun onActivityDestroyed(activity: Activity) {
                        activityCount--
                        // Only clear holder when no activities remain AND no active/ringing calls
                        if (activityCount <= 0) {
                            val hasActiveCalls = holder?.get()?.let { plugin ->
                                val client = plugin.streamVideoClient
                                val hasActive = client?.state?.activeCall?.value != null
                                val hasRinging = client?.state?.ringingCall?.value != null
                                hasActive || hasRinging
                            } ?: false

                            if (!hasActiveCalls) {
                                holder = null
                                app.unregisterActivityLifecycleCallbacks(this)
                            }
                        }
                    }

                    override fun onActivityStarted(activity: Activity) {}
                    override fun onActivityResumed(activity: Activity) {}
                    override fun onActivityPaused(activity: Activity) {}
                    override fun onActivityStopped(activity: Activity) {}
                    override fun onActivitySaveInstanceState(activity: Activity, outState: Bundle) {}
                })
            }
        }
        private var holder: WeakReference<StreamCallPlugin>? = null

        // Constants for SharedPreferences
        private const val API_KEY_PREFS_NAME = "stream_video_api_key_prefs"
        private const val DYNAMIC_API_KEY_PREF = "dynamic_api_key"
    }

    private fun getIsAudioOnly(call: Call): Boolean {
        // If local state exists and contains "audio_only", return it
        call.state.custom.value?.let { custom ->
            return custom["audio_only"].toString() == "true"
        }
        return false;
//        val callInfoResult = call.get()
//        return if (callInfoResult.isSuccess) {
//            val audioOnlyValue = callInfoResult.getOrNull()?.call?.custom?.get("audio_only")
//            audioOnlyValue?.toString() == "true"
//        } else {
//            false
//        }
    }
}<|MERGE_RESOLUTION|>--- conflicted
+++ resolved
@@ -1716,13 +1716,10 @@
                 activity?.runOnUiThread {
                     streamCall?.microphone?.setEnabled(true)
                     streamCall?.camera?.setEnabled(!isAudioOnly)
-<<<<<<< HEAD
-=======
 
                     // Add touch interceptor for the call
                     addTouchInterceptor()
                     
->>>>>>> 2a52cf8d
                     bridge?.webView?.setBackgroundColor(Color.TRANSPARENT) // Make webview transparent
                     bridge?.webView?.bringToFront() // Ensure WebView is on top and transparent
                     overlayView?.isVisible = true
