--- conflicted
+++ resolved
@@ -1463,11 +1463,7 @@
                     custom = custom?.toMap() ?: emptyMap(),
                     ring = shouldRing,
                     team = team,
-<<<<<<< HEAD
-                    video = callType == "default"
-=======
                     video = !isAudioOnly
->>>>>>> b1f4944b
                 )
 
                 if (createResult?.isFailure == true) {
@@ -2427,7 +2423,6 @@
     }
 
     @PluginMethod
-<<<<<<< HEAD
     fun joinCall(_call: PluginCall) {
 
         val callId = _call.getString("callId")
@@ -2445,29 +2440,11 @@
           stackTrace.forEachIndexed { index, element ->
             android.util.Log.d("StreamCallPlugin", "  [$index] ${element.className}.${element.methodName}(${element.fileName}:${element.lineNumber})")
           }
+          val isAudioOnly = getIsAudioOnly(activeCall)
           kotlinx.coroutines.GlobalScope.launch {
-            internalAcceptCall(call, requestPermissionsAfter = !checkPermissions(), true)
+            internalAcceptCall(call, requestPermissionsAfter = !checkPermissions(isAudioOnly))
           }
           bringAppToForeground()
-=======
-    fun joinCall(call: PluginCall) {
-        val fragment = callFragment
-        if (fragment != null && fragment.getCall() != null) {
-            val activeCall = fragment.getCall()!!
-            // I need to get custom data here, which is async.
-            // The method is not suspend.
-            // Let's launch a coroutine
-            CoroutineScope(Dispatchers.Main).launch {
-                val isAudioOnly = getIsAudioOnly(activeCall)
-                if (!checkPermissions(isAudioOnly)) {
-                    requestPermissions(isAudioOnly)
-                    call.reject("Permissions required for call. Please grant them.")
-                    return@launch
-                }
-                activeCall.join()
-                call.resolve()
-            }
->>>>>>> b1f4944b
         } else {
           android.util.Log.e("StreamCallPlugin", "JoinCaaL - Call object is null for cid: $callId")
         }
