--- conflicted
+++ resolved
@@ -72,17 +72,14 @@
   state: string;
 }
 
-<<<<<<< HEAD
 export interface CameraEnabledResponse {
   enabled: boolean;
 }
 
-=======
 /**
  * @interface StreamCallPlugin
  * @description Capacitor plugin for Stream Video calling functionality
  */
->>>>>>> b4733d85
 export interface StreamCallPlugin {
   /**
    * Login to Stream Video service
