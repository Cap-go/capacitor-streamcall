/**
 * @interface LoginOptions
 * @description Configuration options for logging into the Stream Video service
 * @property {string} token - Stream Video API token for authentication
 * @property {string} userId - Unique identifier for the current user
 * @property {string} name - Display name for the current user
 * @property {string} [imageURL] - Avatar URL for the current user
 * @property {string} apiKey - Stream Video API key for your application
 * @property {string} [magicDivId] - DOM element ID where video will be rendered
 * @property {Object} [refreshToken] - Token refresh configuration
 * @property {string} refreshToken.url - Endpoint URL for token refresh
 * @property {Record<string, string>} [refreshToken.headers] - Custom headers for refresh request
 */
export interface LoginOptions {
  /** Stream Video API token */
  token: string;
  /** User ID for the current user */
  userId: string;
  /** Display name for the current user */
  name: string;
  /** Optional avatar URL for the current user */
  imageURL?: string;
  /** Stream Video API key */
  apiKey: string;
  /** ID of the HTML element where the video will be rendered */
  magicDivId?: string;
  /** Configuration for token refresh */
  refreshToken?: {
    /** URL to call for refreshing the token */
    url: string;
    /** Optional headers to include in the refresh request */
    headers?: Record<string, string>;
  };
}

/**
 * @interface CallOptions
 * @description Options for initiating a video call
 * @property {string} userId - ID of the user to call
 * @property {string} [type=default] - Type of call
 * @property {boolean} [ring=true] - Whether to send ring notification
 */
export interface CallOptions {
  /** User ID of the person to call */
  userId: string;
  /** Type of call, defaults to 'default' */
  type?: string;
  /** Whether to ring the other user, defaults to true */
  ring?: boolean;
}

/**
 * @interface SuccessResponse
 * @description Standard response indicating operation success/failure
 * @property {boolean} success - Whether the operation succeeded
 */
export interface SuccessResponse {
  /** Whether the operation was successful */
  success: boolean;
}

/**
 * @interface CallEvent
 * @description Event emitted when call state changes
 * @property {string} callId - Unique identifier of the call
 * @property {string} state - Current state of the call (joined, left, ringing, etc)
 */
export interface CallEvent {
  /** ID of the call */
  callId: string;
  /** Current state of the call */
  state: string;
}

<<<<<<< HEAD
export interface CameraEnabledResponse {
  enabled: boolean;
}

=======
>>>>>>> b9f400e6
/**
 * @interface StreamCallPlugin
 * @description Capacitor plugin for Stream Video calling functionality
 */
export interface StreamCallPlugin {
  /**
   * Login to Stream Video service
   * @param {LoginOptions} options - Login configuration
   * @returns {Promise<SuccessResponse>} Success status
   * @example
   * await StreamCall.login({
   *   token: 'your-token',
   *   userId: 'user-123',
   *   name: 'John Doe',
   *   apiKey: 'your-api-key'
   * });
   */
  login(options: LoginOptions): Promise<SuccessResponse>;

  /**
   * Logout from Stream Video service
   * @returns {Promise<SuccessResponse>} Success status
   * @example
   * await StreamCall.logout();
   */
  logout(): Promise<SuccessResponse>;

  /**
   * Initiate a call to another user
   * @param {CallOptions} options - Call configuration
   * @returns {Promise<SuccessResponse>} Success status
   * @example
   * await StreamCall.call({
   *   userId: 'user-456',
   *   type: 'video',
   *   ring: true
   * });
   */
  call(options: CallOptions): Promise<SuccessResponse>;

  /**
   * End the current call
   * @returns {Promise<SuccessResponse>} Success status
   * @example
   * await StreamCall.endCall();
   */
  endCall(): Promise<SuccessResponse>;

  /**
   * Enable or disable microphone
   * @param {{ enabled: boolean }} options - Microphone state
   * @returns {Promise<SuccessResponse>} Success status
   * @example
   * await StreamCall.setMicrophoneEnabled({ enabled: false });
   */
  setMicrophoneEnabled(options: { enabled: boolean }): Promise<SuccessResponse>;

  /**
   * Enable or disable camera
   * @param {{ enabled: boolean }} options - Camera state
   * @returns {Promise<SuccessResponse>} Success status
   * @example
   * await StreamCall.setCameraEnabled({ enabled: false });
   */
  setCameraEnabled(options: { enabled: boolean }): Promise<SuccessResponse>;
<<<<<<< HEAD
  
=======

>>>>>>> b9f400e6
  /**
   * Add listener for call events
   * @param {'callEvent'} eventName - Name of the event to listen for
   * @param {(event: CallEvent) => void} listenerFunc - Callback function
   * @returns {Promise<{ remove: () => Promise<void> }>} Function to remove listener
   * @example
   * const listener = await StreamCall.addListener('callEvent', (event) => {
   *   console.log(`Call ${event.callId} is now ${event.state}`);
   * });
   */
  addListener(
    eventName: 'callEvent',
    listenerFunc: (event: CallEvent) => void,
  ): Promise<{ remove: () => Promise<void> }>;
<<<<<<< HEAD
  
=======

>>>>>>> b9f400e6
  /**
   * Remove all event listeners
   * @returns {Promise<void>}
   * @example
   * await StreamCall.removeAllListeners();
   */
  removeAllListeners(): Promise<void>;

  /**
   * Accept an incoming call
   * @returns {Promise<SuccessResponse>} Success status
   * @example
   * await StreamCall.acceptCall();
   */
  acceptCall(): Promise<SuccessResponse>;

  /**
   * Reject an incoming call
   * @returns {Promise<SuccessResponse>} Success status
   * @example
   * await StreamCall.rejectCall();
   */
  rejectCall(): Promise<SuccessResponse>;
  isCameraEnabled(): Promise<CameraEnabledResponse>;
}<|MERGE_RESOLUTION|>--- conflicted
+++ resolved
@@ -72,13 +72,10 @@
   state: string;
 }
 
-<<<<<<< HEAD
 export interface CameraEnabledResponse {
   enabled: boolean;
 }
 
-=======
->>>>>>> b9f400e6
 /**
  * @interface StreamCallPlugin
  * @description Capacitor plugin for Stream Video calling functionality
@@ -144,11 +141,7 @@
    * await StreamCall.setCameraEnabled({ enabled: false });
    */
   setCameraEnabled(options: { enabled: boolean }): Promise<SuccessResponse>;
-<<<<<<< HEAD
-  
-=======
 
->>>>>>> b9f400e6
   /**
    * Add listener for call events
    * @param {'callEvent'} eventName - Name of the event to listen for
@@ -163,11 +156,7 @@
     eventName: 'callEvent',
     listenerFunc: (event: CallEvent) => void,
   ): Promise<{ remove: () => Promise<void> }>;
-<<<<<<< HEAD
-  
-=======
 
->>>>>>> b9f400e6
   /**
    * Remove all event listeners
    * @returns {Promise<void>}
